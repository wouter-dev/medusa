--- conflicted
+++ resolved
@@ -79,7 +79,6 @@
           type: "doc",
           id: "how-to/create-medusa-app",
         },
-<<<<<<< HEAD
         {
           type: "doc",
           id: "how-to/uploading-images-to-spaces",
@@ -88,8 +87,6 @@
           type: "doc",
           id: "how-to/uploading-images-to-s3",
         },
-=======
->>>>>>> 4c343e71
       ],
     },
     {
@@ -118,13 +115,10 @@
           type: "doc",
           id: "how-to/deploying-on-heroku",
         },
-<<<<<<< HEAD
-=======
         {
           type: "doc",
           id: "how-to/deploying-admin-on-netlify",
         },
->>>>>>> 4c343e71
       ],
     },
   ],
