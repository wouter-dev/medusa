{
  "openapi": "3.0.0",
  "info": {
    "version": "1.0.0",
    "title": "Medusa Storefront API",
    "license": {
      "name": "MIT"
    }
  },
  "tags": [
    {
      "name": "Auth",
      "description": "Auth endpoints allows authorization of admin Users and manages their sessions."
    },
    {
      "name": "Cart",
      "x-resourceId": "cart"
    },
    {
      "name": "Collection",
      "x-resourceId": "product_collection"
    },
    {
      "name": "Customer",
      "x-resourceId": "customer"
    },
    {
      "name": "Discount",
      "x-resourceId": "discount"
    },
    {
      "name": "Gift Card",
      "x-resourceId": "gift_card"
    },
    {
      "name": "Notification",
      "x-resourceId": "notification"
    },
    {
      "name": "Order",
      "x-resourceId": "order"
    },
    {
      "name": "Product",
      "x-resourceId": "product"
    },
    {
      "name": "Region",
      "x-resourceId": "region"
    },
    {
      "name": "Return",
      "x-resourceId": "return"
    },
    {
      "name": "Shipping Option",
      "x-resourceId": "shipping_option"
    },
    {
      "name": "Shipping Profile",
      "x-resourceId": "shipping_profile"
    },
    {
      "name": "Swap",
      "x-resourceId": "swap"
    },
    {
      "name": "Product Variant",
      "x-resourceId": "product_variant"
    }
  ],
  "servers": [
    {
      "url": "https://api.medusa-commerce.com/store"
    }
  ],
  "paths": {
    "/carts/{id}/shipping-methods": {
      "post": {
        "operationId": "PostCartsCartShippingMethod",
        "description": "Adds a Shipping Method to the Cart.",
        "summary": "Add a Shipping Method",
        "tags": [
          "Cart"
        ],
        "parameters": [
          {
            "in": "path",
            "name": "id",
            "required": true,
            "description": "The cart id.",
            "schema": {
              "type": "string"
            }
          }
        ],
        "responses": {
          "200": {
            "description": "A successful response",
            "content": {
              "application/json": {
                "schema": {
                  "properties": {
                    "cart": {
                      "$ref": "#/components/schemas/cart"
                    }
                  }
                }
              }
            }
          }
        },
        "requestBody": {
          "content": {
            "application/json": {
              "schema": {
                "type": "object",
                "required": [
                  "option_id"
                ],
                "properties": {
                  "option_id": {
                    "type": "string",
                    "description": "id of the shipping option to create the method from"
                  },
                  "data": {
                    "type": "object",
                    "description": "Used to hold any data that the shipping method may need to process the fulfillment of the order. Look at the documentation for your installed fulfillment providers to find out what to send."
                  }
                }
              }
            }
          }
        }
      }
    },
    "/carts/{id}/complete-cart": {
      "post": {
        "summary": "Complete a Cart",
        "operationId": "PostCartsCartComplete",
        "description": "Completes a cart. The following steps will be performed. Payment authorization is attempted and if more work is required, we simply return the cart for further updates. If payment is authorized and order is not yet created, we make sure to do so. The completion of a cart can be performed idempotently with a provided header `Idempotency-Key`. If not provided, we will generate one for the request.",
        "parameters": [
          {
            "in": "path",
            "name": "id",
            "required": true,
            "description": "The Cart id.",
            "schema": {
              "type": "string"
            }
          }
        ],
        "tags": [
          "Cart"
        ],
        "responses": {
          "200": {
            "description": "If a cart was successfully authorized, but requires further action from the user the response body will contain the cart with an updated payment session. If the Cart was successfully completed the response body will contain the newly created Order.",
            "content": {
              "application/json": {
                "schema": {
                  "oneOf": [
                    {
                      "type": "object",
                      "properties": {
                        "order": {
                          "$ref": "#/components/schemas/order"
                        }
                      }
                    },
                    {
                      "type": "object",
                      "properties": {
                        "cart": {
                          "$ref": "#/components/schemas/cart"
                        }
                      }
                    }
                  ]
                }
              }
            }
          }
        }
      }
    },
    "/carts": {
      "post": {
        "summary": "Create a Cart",
        "operationId": "PostCart",
        "description": "Creates a Cart within the given region and with the initial items. If no `region_id` is provided the cart will be associated with the first Region available. If no items are provided the cart will be empty after creation. If a user is logged in the cart's customer id and email will be set.",
        "requestBody": {
          "content": {
            "application/json": {
              "schema": {
                "properties": {
                  "region_id": {
                    "type": "string",
                    "description": "The id of the Region to create the Cart in."
                  },
                  "country_code": {
                    "type": "string",
                    "description": "The 2 character ISO country code to create the Cart in."
                  },
                  "items": {
                    "description": "An optional array of `variant_id`, `quantity` pairs to generate Line Items from.",
                    "type": "array",
                    "items": {
                      "properties": {
                        "variant_id": {
                          "description": "The id of the Product Variant to generate a Line Item from.",
                          "type": "string"
                        },
                        "quantity": {
                          "description": "The quantity of the Product Variant to add",
                          "type": "integer"
                        }
                      }
                    }
<<<<<<< HEAD
                  },
                  "context": {
                    "description": "An optional object to provide context to the Cart. The `context` field is automatically populated with `ip` and `user_agent`",
                    "type": "object"
=======
>>>>>>> 31d5bb01
                  }
                }
              }
            }
          }
        },
        "tags": [
          "Cart"
        ],
        "responses": {
          "200": {
            "description": "Successfully created a new Cart",
            "content": {
              "application/json": {
                "schema": {
                  "properties": {
                    "cart": {
                      "$ref": "#/components/schemas/cart"
                    }
                  }
                }
              }
            }
          }
        }
      }
    },
    "/carts/{id}/line-items": {
      "post": {
        "operationId": "PostCartsCartLineItems",
        "summary": "Add a Line Item",
        "description": "Generates a Line Item with a given Product Variant and adds it to the Cart",
        "parameters": [
          {
            "in": "path",
            "name": "id",
            "required": true,
            "description": "The id of the Cart to add the Line Item to.",
            "schema": {
              "type": "string"
            }
          }
        ],
        "tags": [
          "Cart"
        ],
        "responses": {
          "200": {
            "description": "OK",
            "content": {
              "application/json": {
                "schema": {
                  "properties": {
                    "cart": {
                      "$ref": "#/components/schemas/cart"
                    }
                  }
                }
              }
            }
          }
        },
        "requestBody": {
          "content": {
            "application/json": {
              "schema": {
                "type": "object",
                "required": [
                  "variant_id",
                  "quantity"
                ],
                "properties": {
                  "variant_id": {
                    "type": "string",
                    "description": "The id of the Product Variant to generate the Line Item from."
                  },
                  "quantity": {
                    "type": "integer",
                    "description": "The quantity of the Product Variant to add to the Line Item."
                  },
                  "metadata": {
                    "type": "object",
                    "description": "An optional key-value map with additional details about the Line Item."
                  }
                }
              }
            }
          }
        }
      }
    },
    "/carts/{id}/payment-sessions": {
      "post": {
        "operationId": "PostCartsCartPaymentSessions",
        "summary": "Initialize Payment Sessions",
        "description": "Creates Payment Sessions for each of the available Payment Providers in the Cart's Region.",
        "parameters": [
          {
            "in": "path",
            "name": "id",
            "required": true,
            "description": "The id of the Cart.",
            "schema": {
              "type": "string"
            }
          }
        ],
        "tags": [
          "Cart"
        ],
        "responses": {
          "200": {
            "description": "OK",
            "content": {
              "application/json": {
                "schema": {
                  "properties": {
                    "cart": {
                      "$ref": "#/components/schemas/cart"
                    }
                  }
                }
              }
            }
          }
        }
      }
    },
    "/carts/{id}/discounts/{code}": {
      "delete": {
        "operationId": "DeleteCartsCartDiscountsDiscount",
        "description": "Removes a Discount from a Cart.",
        "summary": "Remove Discount from Cart",
        "parameters": [
          {
            "in": "path",
            "name": "id",
            "required": true,
            "description": "The id of the Cart.",
            "schema": {
              "type": "string"
            }
          },
          {
            "in": "path",
            "name": "code",
            "required": true,
            "description": "The unique Discount code.",
            "schema": {
              "type": "string"
            }
          }
        ],
        "tags": [
          "Cart"
        ],
        "responses": {
          "200": {
            "description": "OK",
            "content": {
              "application/json": {
                "schema": {
                  "properties": {
                    "cart": {
                      "$ref": "#/components/schemas/cart"
                    }
                  }
                }
              }
            }
          }
        }
      }
    },
    "/carts/{id}/line-items/{line_id}": {
      "delete": {
        "operationId": "DeleteCartsCartLineItemsItem",
        "summary": "Delete a Line Item",
        "description": "Removes a Line Item from a Cart.",
        "parameters": [
          {
            "in": "path",
            "name": "id",
            "required": true,
            "description": "The id of the Cart.",
            "schema": {
              "type": "string"
            }
          },
          {
            "in": "path",
            "name": "line_id",
            "required": true,
            "description": "The id of the Line Item.",
            "schema": {
              "type": "string"
            }
          }
        ],
        "tags": [
          "Cart"
        ],
        "responses": {
          "200": {
            "description": "OK",
            "content": {
              "application/json": {
                "schema": {
                  "properties": {
                    "cart": {
                      "$ref": "#/components/schemas/cart"
                    }
                  }
                }
              }
            }
          }
        }
      },
      "post": {
        "operationId": "PostCartsCartLineItemsItem",
        "summary": "Update a Line Item",
        "description": "Updates a Line Item if the desired quantity can be fulfilled.",
        "parameters": [
          {
            "in": "path",
            "name": "id",
            "required": true,
            "description": "The id of the Cart.",
            "schema": {
              "type": "string"
            }
          },
          {
            "in": "path",
            "name": "line_id",
            "required": true,
            "description": "The id of the Line Item.",
            "schema": {
              "type": "string"
            }
          }
        ],
        "tags": [
          "Cart"
        ],
        "responses": {
          "200": {
            "description": "OK",
            "content": {
              "application/json": {
                "schema": {
                  "properties": {
                    "cart": {
                      "$ref": "#/components/schemas/cart"
                    }
                  }
                }
              }
            }
          }
        },
        "requestBody": {
          "content": {
            "application/json": {
              "schema": {
                "type": "object",
                "required": [
                  "quantity"
                ],
                "properties": {
                  "quantity": {
                    "type": "integer",
                    "description": "The quantity to set the Line Item to."
                  }
                }
              }
            }
          }
        }
      }
    },
    "/carts/{id}/payment-sessions/{provider_id}": {
      "delete": {
        "operationId": "DeleteCartsCartPaymentSessionsSession",
        "summary": "Delete a Payment Session",
        "description": "Deletes a Payment Session on a Cart. May be useful if a payment has failed.",
        "parameters": [
          {
            "in": "path",
            "name": "id",
            "required": true,
            "description": "The id of the Cart.",
            "schema": {
              "type": "string"
            }
          },
          {
            "in": "path",
            "name": "provider_id",
            "required": true,
            "description": "The id of the Payment Provider used to create the Payment Session to be deleted.",
            "schema": {
              "type": "string"
            }
          }
        ],
        "tags": [
          "Cart"
        ],
        "responses": {
          "200": {
            "description": "OK",
            "content": {
              "application/json": {
                "schema": {
                  "properties": {
                    "cart": {
                      "$ref": "#/components/schemas/cart"
                    }
                  }
                }
              }
            }
          }
        }
      },
      "post": {
        "operationId": "PostCartsCartPaymentSessionsSession",
        "summary": "Refresh a Payment Session",
        "description": "Refreshes a Payment Session to ensure that it is in sync with the Cart - this is usually not necessary.",
        "parameters": [
          {
            "in": "path",
            "name": "id",
            "required": true,
            "description": "The id of the Cart.",
            "schema": {
              "type": "string"
            }
          },
          {
            "in": "path",
            "name": "provider_id",
            "required": true,
            "description": "The id of the Payment Provider that created the Payment Session to be refreshed.",
            "schema": {
              "type": "string"
            }
          }
        ],
        "tags": [
          "Cart"
        ],
        "responses": {
          "200": {
            "description": "OK",
            "content": {
              "application/json": {
                "schema": {
                  "properties": {
                    "cart": {
                      "$ref": "#/components/schemas/cart"
                    }
                  }
                }
              }
            }
          }
        }
      }
    },
    "/carts/{id}": {
      "get": {
        "operationId": "GetCartsCart",
        "summary": "Retrieve a Cart",
        "description": "Retrieves a Cart.",
        "parameters": [
          {
            "in": "path",
            "name": "id",
            "required": true,
            "description": "The id of the Cart.",
            "schema": {
              "type": "string"
            }
          }
        ],
        "tags": [
          "Cart"
        ],
        "responses": {
          "200": {
            "description": "OK",
            "content": {
              "application/json": {
                "schema": {
                  "properties": {
                    "cart": {
                      "$ref": "#/components/schemas/cart"
                    }
                  }
                }
              }
            }
          }
        }
      }
    },
    "/carts/{id}/payment-session": {
      "post": {
        "operationId": "PostCartsCartPaymentSession",
        "summary": "Select a Payment Session",
        "description": "Selects a Payment Session as the session intended to be used towards the completion of the Cart.",
        "parameters": [
          {
            "in": "path",
            "name": "id",
            "required": true,
            "description": "The id of the Cart.",
            "schema": {
              "type": "string"
            }
          }
        ],
        "tags": [
          "Cart"
        ],
        "responses": {
          "200": {
            "description": "OK",
            "content": {
              "application/json": {
                "schema": {
                  "properties": {
                    "cart": {
                      "$ref": "#/components/schemas/cart"
                    }
                  }
                }
              }
            }
          }
        },
        "requestBody": {
          "content": {
            "application/json": {
              "schema": {
                "type": "object",
                "required": [
                  "provider_id"
                ],
                "properties": {
                  "provider_id": {
<<<<<<< HEAD
                    "type": "string",
                    "description": "The id of the Payment Provider."
                  }
                }
              }
            }
          }
        }
      }
    },
    "/store/carts/{id}": {
      "post": {
        "operationId": "PostCartsCart",
        "summary": "Update a Cart\"",
        "description": "Updates a Cart.",
        "parameters": [
          {
            "in": "path",
            "name": "id",
            "required": true,
            "description": "The id of the Cart.",
            "schema": {
              "type": "string"
            }
          }
        ],
        "requestBody": {
          "content": {
            "application/json": {
              "schema": {
                "properties": {
                  "region_id": {
                    "type": "string",
                    "description": "The id of the Region to create the Cart in."
                  },
                  "country_code": {
                    "type": "string",
                    "description": "The 2 character ISO country code to create the Cart in."
                  },
                  "email": {
                    "type": "string",
                    "description": "An email to be used on the Cart."
                  },
                  "billing_address": {
                    "description": "The Address to be used for billing purposes.",
                    "anyOf": [
                      {
                        "$ref": "#/components/schemas/address"
                      }
                    ]
                  },
                  "shipping_address": {
                    "description": "The Address to be used for shipping.",
                    "anyOf": [
                      {
                        "$ref": "#/components/schemas/address"
                      }
                    ]
                  },
                  "gift_cards": {
                    "description": "An array of Gift Card codes to add to the Cart.",
                    "type": "array",
                    "items": {
                      "properties": {
                        "code": {
                          "description": "The code that a Gift Card is identified by.",
                          "type": "string"
                        }
                      }
                    }
                  },
                  "discounts": {
                    "description": "An array of Discount codes to add to the Cart.",
                    "type": "array",
                    "items": {
                      "properties": {
                        "code": {
                          "description": "The code that a Discount is identifed by.",
                          "type": "string"
                        }
                      }
                    }
                  },
                  "customer_id": {
                    "description": "The id of the Customer to associate the Cart with.",
                    "type": "string"
                  },
                  "context": {
                    "description": "An optional object to provide context to the Cart.",
                    "type": "object"
                  }
                }
              }
            }
          }
        },
        "tags": [
          "Cart"
        ],
        "responses": {
          "200": {
            "description": "OK",
            "content": {
              "application/json": {
                "schema": {
                  "properties": {
                    "cart": {
                      "$ref": "#/components/schemas/cart"
                    }
                  }
                }
              }
            }
          }
        }
      }
    },
    "/carts/{id}/payment-session/update": {
      "post": {
        "operationId": "PostCartsCartPaymentSessionUpdate",
        "summary": "Update a Payment Session",
        "description": "Updates a Payment Session with additional data.",
        "parameters": [
          {
            "in": "path",
            "name": "id",
            "required": true,
            "description": "The id of the Cart.",
            "schema": {
              "type": "string"
            }
          }
        ],
        "tags": [
          "Cart"
        ],
        "responses": {
          "200": {
            "description": "OK",
            "content": {
              "application/json": {
                "schema": {
                  "properties": {
                    "cart": {
                      "$ref": "#/components/schemas/cart"
                    }
                  }
                }
              }
            }
          }
        },
        "requestBody": {
          "content": {
            "application/json": {
              "schema": {
                "type": "object",
                "required": [
                  "provider_id",
                  "data"
                ],
                "properties": {
                  "provider_id": {
                    "type": "string",
                    "description": "The id of the Payment Provider responsible for the Payment Session to update."
                  },
                  "data": {
                    "type": "object",
                    "description": "The data to update the payment session with."
                  }
                }
              }
            }
          }
        }
      }
    },
    "/customers/{id}/addresses": {
      "post": {
        "operationId": "PostCustomersCustomerAddresses",
        "summary": "Add a Shipping Address",
        "description": "Adds a Shipping Address to a Customer's saved addresses.",
=======
                    "type": "string",
                    "description": "The id of the Payment Provider."
                  }
                }
              }
            }
          }
        }
      }
    },
    "/store/carts/{id}": {
      "post": {
        "operationId": "PostCartsCart",
        "summary": "Update a Cart\"",
        "description": "Updates a Cart.",
>>>>>>> 31d5bb01
        "parameters": [
          {
            "in": "path",
            "name": "id",
            "required": true,
<<<<<<< HEAD
            "description": "The Customer id.",
=======
            "description": "The id of the Cart.",
>>>>>>> 31d5bb01
            "schema": {
              "type": "string"
            }
          }
        ],
        "requestBody": {
          "content": {
            "application/json": {
              "schema": {
                "properties": {
<<<<<<< HEAD
                  "address": {
                    "description": "The Address to add to the Customer.",
                    "anyOf": [
                      {
                        "$ref": "#/components/schemas/address"
                      }
                    ]
=======
                  "region_id": {
                    "type": "string",
                    "description": "The id of the Region to create the Cart in."
                  },
                  "country_code": {
                    "type": "string",
                    "description": "The 2 character ISO country code to create the Cart in."
                  },
                  "email": {
                    "type": "string",
                    "description": "An email to be used on the Cart."
                  },
                  "billing_address": {
                    "description": "The Address to be used for billing purposes.",
                    "anyOf": [
                      {
                        "$ref": "#/components/schemas/address"
                      }
                    ]
                  },
                  "shipping_address": {
                    "description": "The Address to be used for shipping.",
                    "anyOf": [
                      {
                        "$ref": "#/components/schemas/address"
                      }
                    ]
                  },
                  "gift_cards": {
                    "description": "An array of Gift Card codes to add to the Cart.",
                    "type": "array",
                    "items": {
                      "properties": {
                        "code": {
                          "description": "The code that a Gift Card is identified by.",
                          "type": "string"
                        }
                      }
                    }
                  },
                  "discounts": {
                    "description": "An array of Discount codes to add to the Cart.",
                    "type": "array",
                    "items": {
                      "properties": {
                        "code": {
                          "description": "The code that a Discount is identifed by.",
                          "type": "string"
                        }
                      }
                    }
                  },
<<<<<<< HEAD
                  "context": {
                    "description": "An optional object to provide context to the Cart. The `context` field is automatically populated with `ip` and `user_agent`",
                    "type": "object"
=======
                  "customer_id": {
                    "description": "The id of the Customer to associate the Cart with.",
                    "type": "string"
>>>>>>> origin/master
>>>>>>> 31d5bb01
                  }
                }
              }
            }
          }
        },
        "tags": [
          "Customer"
        ],
        "responses": {
          "200": {
<<<<<<< HEAD
            "description": "A successful response",
=======
            "description": "OK",
>>>>>>> 31d5bb01
            "content": {
              "application/json": {
                "schema": {
                  "properties": {
                    "customer": {
                      "$ref": "#/components/schemas/customer"
                    }
                  }
                }
              }
            }
          }
        }
      }
    },
<<<<<<< HEAD
    "/customers": {
      "post": {
        "operationId": "PostCustomers",
        "summary": "Create a Customer",
        "description": "Creates a Customer account.",
        "parameters": [],
=======
    "/carts/{id}/payment-session/update": {
      "post": {
        "operationId": "PostCartsCartPaymentSessionUpdate",
        "summary": "Update a Payment Session",
        "description": "Updates a Payment Session with additional data.",
        "parameters": [
          {
            "in": "path",
            "name": "id",
            "required": true,
            "description": "The id of the Cart.",
            "schema": {
              "type": "string"
            }
          }
        ],
>>>>>>> 31d5bb01
        "tags": [
          "Customer"
        ],
        "responses": {
          "200": {
            "description": "OK",
            "content": {
              "application/json": {
                "schema": {
                  "properties": {
                    "customer": {
                      "$ref": "#/components/schemas/customer"
                    }
                  }
                }
              }
            }
          }
        },
        "requestBody": {
          "content": {
            "application/json": {
              "schema": {
                "type": "object",
                "required": [
<<<<<<< HEAD
                  "email",
                  "first_name",
                  "last_name",
                  "password"
                ],
                "properties": {
                  "email": {
                    "type": "string",
                    "description": "The Customer's email address."
                  },
                  "first_name": {
                    "type": "string",
                    "description": "The Customer's first name."
                  },
                  "last_name": {
                    "type": "string",
                    "description": "The Customer's last name."
                  },
                  "password": {
                    "type": "string",
                    "description": "The Customer's password for login."
                  },
                  "phone": {
                    "type": "string",
                    "description": "The Customer's phone number."
                  }
                }
              }
            }
          }
        }
      }
    },
    "/customers/{id}/addresses/{address_id}": {
      "delete": {
        "operationId": "DeleteCustomersCustomerAddressesAddress",
        "summary": "Delete an Address",
        "description": "Removes an Address from the Customer's saved addresse.",
=======
                  "provider_id",
                  "data"
                ],
                "properties": {
                  "provider_id": {
                    "type": "string",
                    "description": "The id of the Payment Provider responsible for the Payment Session to update."
                  },
                  "data": {
                    "type": "object",
                    "description": "The data to update the payment session with."
                  }
                }
              }
            }
          }
        }
      }
    },
    "/customers/{id}/addresses": {
      "post": {
        "operationId": "PostCustomersCustomerAddresses",
        "summary": "Add a Shipping Address",
        "description": "Adds a Shipping Address to a Customer's saved addresses.",
>>>>>>> 31d5bb01
        "parameters": [
          {
            "in": "path",
            "name": "id",
            "required": true,
<<<<<<< HEAD
            "description": "The id of the Customer.",
            "schema": {
              "type": "string"
            }
          },
          {
            "in": "path",
            "name": "address_id",
            "required": true,
            "description": "The id of the Address to remove.",
=======
            "description": "The Customer id.",
>>>>>>> 31d5bb01
            "schema": {
              "type": "string"
            }
          }
        ],
        "requestBody": {
          "content": {
            "application/json": {
              "schema": {
                "properties": {
                  "address": {
                    "description": "The Address to add to the Customer.",
                    "anyOf": [
                      {
                        "$ref": "#/components/schemas/address"
                      }
                    ]
                  }
                }
              }
            }
          }
        },
        "tags": [
          "Customer"
        ],
        "responses": {
          "200": {
            "description": "A successful response",
            "content": {
              "application/json": {
                "schema": {
                  "properties": {
                    "customer": {
                      "$ref": "#/components/schemas/customer"
                    }
                  }
                }
              }
            }
          }
        }
<<<<<<< HEAD
      },
      "post": {
        "operationId": "PostCustomersCustomerAddressesAddress",
        "summary": "Update a Shipping Address",
        "description": "Updates a Customer's saved Shipping Address.",
        "parameters": [
          {
            "in": "path",
            "name": "id",
            "required": true,
            "description": "The Customer id.",
            "schema": {
              "type": "string"
            }
          },
          {
            "in": "path",
            "name": "address_id",
            "required": true,
            "description": "The id of the Address to update.",
            "schema": {
              "type": "string"
            }
          }
        ],
        "requestBody": {
          "content": {
            "application/json": {
              "schema": {
                "properties": {
                  "address": {
                    "description": "The updated Address.",
                    "anyOf": [
                      {
                        "$ref": "#/components/schemas/address"
                      }
                    ]
                  }
                }
              }
            }
          }
        },
        "tags": [
          "Customer"
        ],
        "responses": {
          "200": {
            "description": "OK",
            "content": {
              "application/json": {
                "schema": {
                  "properties": {
                    "customer": {
                      "$ref": "#/components/schemas/customer"
                    }
                  }
                }
              }
            }
          }
        }
      }
    },
    "/customers/{id}": {
      "get": {
        "operationId": "GetCustomersCustomer",
        "summary": "Retrieves a Customer",
        "description": "Retrieves a Customer - the Customer must be logged in to retrieve their details.",
        "parameters": [
          {
            "in": "path",
            "name": "id",
            "required": true,
            "description": "The id of the Customer.",
            "schema": {
              "type": "string"
            }
          }
        ],
=======
      }
    },
    "/customers": {
      "post": {
        "operationId": "PostCustomers",
        "summary": "Create a Customer",
        "description": "Creates a Customer account.",
        "parameters": [],
>>>>>>> 31d5bb01
        "tags": [
          "Customer"
        ],
        "responses": {
          "200": {
            "description": "OK",
            "content": {
              "application/json": {
                "schema": {
                  "properties": {
                    "customer": {
                      "$ref": "#/components/schemas/customer"
                    }
                  }
                }
              }
            }
          }
        },
        "requestBody": {
          "content": {
            "application/json": {
              "schema": {
                "type": "object",
                "required": [
                  "email",
                  "first_name",
                  "last_name",
                  "password"
                ],
                "properties": {
                  "email": {
                    "type": "string",
                    "description": "The Customer's email address."
                  },
                  "first_name": {
                    "type": "string",
                    "description": "The Customer's first name."
                  },
                  "last_name": {
                    "type": "string",
                    "description": "The Customer's last name."
                  },
                  "password": {
                    "type": "string",
                    "description": "The Customer's password for login."
                  },
                  "phone": {
                    "type": "string",
                    "description": "The Customer's phone number."
                  }
                }
              }
            }
          }
        }
<<<<<<< HEAD
      },
      "post": {
        "operationId": "PostCustomersCustomer",
        "summary": "Update Customer details",
        "description": "Updates a Customer's saved details.",
=======
      }
    },
    "/customers/{id}/addresses/{address_id}": {
      "delete": {
        "operationId": "DeleteCustomersCustomerAddressesAddress",
        "summary": "Delete an Address",
        "description": "Removes an Address from the Customer's saved addresse.",
>>>>>>> 31d5bb01
        "parameters": [
          {
            "in": "path",
            "name": "id",
            "required": true,
            "description": "The id of the Customer.",
<<<<<<< HEAD
=======
            "schema": {
              "type": "string"
            }
          },
          {
            "in": "path",
            "name": "address_id",
            "required": true,
            "description": "The id of the Address to remove.",
>>>>>>> 31d5bb01
            "schema": {
              "type": "string"
            }
          }
        ],
        "requestBody": {
          "content": {
            "application/json": {
              "schema": {
                "properties": {
                  "first_name": {
                    "description": "The Customer's first name.",
                    "type": "string"
                  },
                  "last_name": {
                    "description": "The Customer's last name.",
                    "type": "string"
                  },
                  "password": {
                    "description": "The Customer's password.",
                    "type": "string"
                  },
                  "phone": {
                    "description": "The Customer's phone number.",
                    "type": "string"
                  }
                }
              }
            }
          }
        },
        "tags": [
          "Customer"
        ],
        "responses": {
          "200": {
            "description": "OK",
            "content": {
              "application/json": {
                "schema": {
                  "properties": {
                    "customer": {
                      "$ref": "#/components/schemas/customer"
                    }
                  }
                }
              }
            }
          }
        }
<<<<<<< HEAD
      }
    },
    "/customers/{id}/payment-methods": {
      "get": {
        "operationId": "GetCustomersCustomerPaymentMethods",
        "summary": "Retrieve saved payment methods",
        "description": "Retrieves a list of a Customer's saved payment methods. Payment methods are saved with Payment Providers and it is their responsibility to fetch saved methods.",
=======
      },
      "post": {
        "operationId": "PostCustomersCustomerAddressesAddress",
        "summary": "Update a Shipping Address",
        "description": "Updates a Customer's saved Shipping Address.",
>>>>>>> 31d5bb01
        "parameters": [
          {
            "in": "path",
            "name": "id",
            "required": true,
<<<<<<< HEAD
            "description": "The id of the Customer.",
=======
            "description": "The Customer id.",
            "schema": {
              "type": "string"
            }
          },
          {
            "in": "path",
            "name": "address_id",
            "required": true,
            "description": "The id of the Address to update.",
>>>>>>> 31d5bb01
            "schema": {
              "type": "string"
            }
          }
        ],
        "requestBody": {
          "content": {
            "application/json": {
              "schema": {
                "properties": {
                  "address": {
                    "description": "The updated Address.",
                    "anyOf": [
                      {
                        "$ref": "#/components/schemas/address"
                      }
                    ]
                  }
                }
              }
            }
          }
        },
        "tags": [
          "Customer"
        ],
        "responses": {
          "200": {
            "description": "OK",
            "content": {
              "application/json": {
                "schema": {
                  "properties": {
<<<<<<< HEAD
                    "payment_methods": {
                      "type": "array",
                      "items": {
                        "properties": {
                          "provider_id": {
                            "type": "string",
                            "description": "The id of the Payment Provider where the payment method is saved."
                          },
                          "data": {
                            "type": "object",
                            "description": "The data needed for the Payment Provider to use the saved payment method."
                          }
                        }
                      }
                    }
                  }
                }
              }
            }
          }
        }
      }
    },
    "/customers/{id}/orders": {
      "get": {
        "operationId": "GetCustomersCustomerOrders",
        "summary": "Retrieve Customer Orders",
        "description": "Retrieves a list of a Customer's Orders.",
=======
                    "customer": {
                      "$ref": "#/components/schemas/customer"
                    }
                  }
                }
              }
            }
          }
        }
      }
    },
    "/customers/{id}": {
      "get": {
        "operationId": "GetCustomersCustomer",
        "summary": "Retrieves a Customer",
        "description": "Retrieves a Customer - the Customer must be logged in to retrieve their details.",
>>>>>>> 31d5bb01
        "parameters": [
          {
            "in": "path",
            "name": "id",
            "required": true,
            "description": "The id of the Customer.",
            "schema": {
              "type": "string"
            }
          }
        ],
        "tags": [
          "Customer"
        ],
        "responses": {
          "200": {
            "description": "OK",
            "content": {
              "application/json": {
                "schema": {
                  "properties": {
<<<<<<< HEAD
                    "payment_methods": {
                      "type": "array",
                      "items": {
                        "$ref": "#/components/schemas/order"
                      }
=======
                    "customer": {
                      "$ref": "#/components/schemas/customer"
>>>>>>> 31d5bb01
                    }
                  }
                }
              }
            }
          }
        }
      }
    },
    "/customers/{id}/password-token": {
      "post": {
<<<<<<< HEAD
        "operationId": "PostCustomersCustomerPasswordToken",
        "summary": "Creates a reset password token",
        "description": "Creates a reset password token to be used in a subsequent /reset-password request. The password token should be sent out of band e.g. via email and will not be returned.",
=======
        "operationId": "PostCustomersCustomer",
        "summary": "Update Customer details",
        "description": "Updates a Customer's saved details.",
>>>>>>> 31d5bb01
        "parameters": [
          {
            "in": "path",
            "name": "id",
            "required": true,
            "description": "The id of the Customer.",
            "schema": {
              "type": "string"
            }
          }
        ],
        "requestBody": {
          "content": {
            "application/json": {
              "schema": {
                "properties": {
                  "first_name": {
                    "description": "The Customer's first name.",
                    "type": "string"
                  },
                  "last_name": {
                    "description": "The Customer's last name.",
                    "type": "string"
                  },
                  "password": {
                    "description": "The Customer's password.",
                    "type": "string"
                  },
                  "phone": {
                    "description": "The Customer's phone number.",
                    "type": "string"
                  }
                }
              }
            }
          }
        },
        "tags": [
          "Customer"
        ],
        "responses": {
<<<<<<< HEAD
          "204": {
            "description": "OK"
          }
        }
      }
    },
    "/customers/{id}/reset-password": {
      "post": {
        "operationId": "PostCustomersCustomerResetPassword",
        "summary": "Resets Customer password",
        "description": "Resets a Customer's password using a password token created by a previous /password-token request.",
=======
          "200": {
            "description": "OK",
            "content": {
              "application/json": {
                "schema": {
                  "properties": {
                    "customer": {
                      "$ref": "#/components/schemas/customer"
                    }
                  }
                }
              }
            }
          }
        }
      }
    },
    "/customers/{id}/payment-methods": {
      "get": {
        "operationId": "GetCustomersCustomerPaymentMethods",
        "summary": "Retrieve saved payment methods",
        "description": "Retrieves a list of a Customer's saved payment methods. Payment methods are saved with Payment Providers and it is their responsibility to fetch saved methods.",
>>>>>>> 31d5bb01
        "parameters": [
          {
            "in": "path",
            "name": "id",
            "required": true,
            "description": "The id of the Customer.",
            "schema": {
              "type": "string"
            }
          }
        ],
        "tags": [
          "Customer"
        ],
        "responses": {
          "200": {
            "description": "OK",
            "content": {
              "application/json": {
                "schema": {
                  "properties": {
<<<<<<< HEAD
                    "customer": {
                      "$ref": "#/components/schemas/customer"
=======
                    "payment_methods": {
                      "type": "array",
                      "items": {
                        "properties": {
                          "provider_id": {
                            "type": "string",
                            "description": "The id of the Payment Provider where the payment method is saved."
                          },
                          "data": {
                            "type": "object",
                            "description": "The data needed for the Payment Provider to use the saved payment method."
                          }
                        }
                      }
>>>>>>> 31d5bb01
                    }
                  }
                }
              }
            }
          }
        },
        "requestBody": {
          "content": {
            "application/json": {
              "schema": {
                "type": "object",
                "required": [
                  "email",
                  "token",
                  "password"
                ],
                "properties": {
                  "email": {
                    "type": "string",
                    "description": "The Customer's email."
                  },
                  "token": {
                    "type": "string",
                    "description": "The password token created by a /password-token request."
                  },
                  "password": {
                    "type": "string",
                    "description": "The new password to set for the Customer."
                  }
                }
              }
            }
          }
        }
      }
    },
<<<<<<< HEAD
    "/auth": {
      "post": {
        "operationId": "PostAuth",
        "summary": "Authenticate Customer",
        "description": "Logs a Customer in and authorizes them to view their details. Successful authentication will set a session cookie in the Customer's browser.",
        "parameters": [],
        "tags": [
          "Auth"
=======
    "/customers/{id}/orders": {
      "get": {
        "operationId": "GetCustomersCustomerOrders",
        "summary": "Retrieve Customer Orders",
        "description": "Retrieves a list of a Customer's Orders.",
        "parameters": [
          {
            "in": "path",
            "name": "id",
            "required": true,
            "description": "The id of the Customer.",
            "schema": {
              "type": "string"
            }
          }
        ],
        "tags": [
          "Customer"
>>>>>>> 31d5bb01
        ],
        "responses": {
          "200": {
            "description": "OK",
            "content": {
              "application/json": {
                "schema": {
                  "properties": {
<<<<<<< HEAD
                    "customer": {
                      "$ref": "#/components/schemas/customer"
                    }
                  }
                }
              }
            }
          }
        },
        "requestBody": {
          "content": {
            "application/json": {
              "schema": {
                "type": "object",
                "required": [
                  "email",
                  "password"
                ],
                "properties": {
                  "email": {
                    "type": "string",
                    "description": "The Customer's email."
                  },
                  "password": {
                    "type": "string",
                    "description": "The Customer's password."
                  }
                }
              }
=======
                    "payment_methods": {
                      "type": "array",
                      "items": {
                        "$ref": "#/components/schemas/order"
                      }
                    }
                  }
                }
              }
            }
          }
        }
      }
    },
    "/customers/{id}/password-token": {
      "post": {
        "operationId": "PostCustomersCustomerPasswordToken",
        "summary": "Creates a reset password token",
        "description": "Creates a reset password token to be used in a subsequent /reset-password request. The password token should be sent out of band e.g. via email and will not be returned.",
        "parameters": [
          {
            "in": "path",
            "name": "id",
            "required": true,
            "description": "The id of the Customer.",
            "schema": {
              "type": "string"
>>>>>>> 31d5bb01
            }
          }
        ],
        "tags": [
          "Customer"
        ],
        "responses": {
          "204": {
            "description": "OK"
          }
        }
<<<<<<< HEAD
      },
      "delete": {
        "operationId": "DeleteAuth",
        "summary": "Log out",
        "description": "Destroys a Customer's authenticated session.",
        "tags": [
          "Auth"
        ],
        "responses": {
          "200": {
            "description": "OK"
          }
        }
      },
      "get": {
        "operationId": "GetAuth",
        "summary": "Get Session",
        "description": "Gets the currently logged in Customer.",
        "tags": [
          "Auth"
=======
      }
    },
    "/customers/{id}/reset-password": {
      "post": {
        "operationId": "PostCustomersCustomerResetPassword",
        "summary": "Resets Customer password",
        "description": "Resets a Customer's password using a password token created by a previous /password-token request.",
        "parameters": [
          {
            "in": "path",
            "name": "id",
            "required": true,
            "description": "The id of the Customer.",
            "schema": {
              "type": "string"
            }
          }
        ],
        "tags": [
          "Customer"
        ],
        "responses": {
          "200": {
            "description": "OK",
            "content": {
              "application/json": {
                "schema": {
                  "properties": {
                    "customer": {
                      "$ref": "#/components/schemas/customer"
                    }
                  }
                }
              }
            }
          }
        },
        "requestBody": {
          "content": {
            "application/json": {
              "schema": {
                "type": "object",
                "required": [
                  "email",
                  "token",
                  "password"
                ],
                "properties": {
                  "email": {
                    "type": "string",
                    "description": "The Customer's email."
                  },
                  "token": {
                    "type": "string",
                    "description": "The password token created by a /password-token request."
                  },
                  "password": {
                    "type": "string",
                    "description": "The new password to set for the Customer."
                  }
                }
              }
            }
          }
        }
      }
    },
    "/auth": {
      "post": {
        "operationId": "PostAuth",
        "summary": "Authenticate Customer",
        "description": "Logs a Customer in and authorizes them to view their details. Successful authentication will set a session cookie in the Customer's browser.",
        "parameters": [],
        "tags": [
          "Auth"
        ],
        "responses": {
          "200": {
            "description": "OK",
            "content": {
              "application/json": {
                "schema": {
                  "properties": {
                    "customer": {
                      "$ref": "#/components/schemas/customer"
                    }
<<<<<<< HEAD
                  },
                  "customer_id": {
                    "description": "The id of the Customer to associate the Cart with.",
                    "type": "string"
                  },
                  "context": {
                    "description": "An optional object to provide context to the Cart.",
                    "type": "object"
=======
>>>>>>> origin/master
                  }
                }
              }
            }
          }
        },
        "requestBody": {
          "content": {
            "application/json": {
              "schema": {
                "type": "object",
                "required": [
                  "email",
                  "password"
                ],
                "properties": {
                  "email": {
                    "type": "string",
                    "description": "The Customer's email."
                  },
                  "password": {
                    "type": "string",
                    "description": "The Customer's password."
                  }
                }
              }
            }
          }
        }
      },
      "delete": {
        "operationId": "DeleteAuth",
        "summary": "Log out",
        "description": "Destroys a Customer's authenticated session.",
        "tags": [
          "Auth"
        ],
        "responses": {
          "200": {
            "description": "OK"
          }
        }
      },
      "get": {
        "operationId": "GetAuth",
        "summary": "Get Session",
        "description": "Gets the currently logged in Customer.",
        "tags": [
          "Auth"
>>>>>>> 31d5bb01
        ],
        "responses": {
          "200": {
            "description": "OK",
            "content": {
              "application/json": {
                "schema": {
                  "properties": {
                    "customer": {
                      "$ref": "#/components/schemas/customer"
                    }
                  }
                }
              }
            }
          }
        }
      }
    },
    "/auth/{email}": {
      "get": {
        "operationId": "GetAuthEmail",
        "summary": "Check if email has account",
        "description": "Checks if a Customer with the given email has signed up.",
        "parameters": [
          {
            "in": "path",
            "name": "email",
            "required": true,
            "description": "The Customer's email.",
            "schema": {
              "type": "string"
            }
          }
        ],
        "tags": [
          "Auth"
        ],
        "responses": {
          "200": {
            "description": "OK",
            "content": {
              "application/json": {
                "schema": {
                  "properties": {
                    "exists": {
                      "type": "boolean"
                    }
                  }
                }
              }
            }
          }
        }
      }
    },
    "/gift-cards/{code}": {
      "get": {
        "operationId": "GetGiftCardsCode",
        "summary": "Retrieve Gift Card by Code",
        "description": "Retrieves a Gift Card by its associated unqiue code.",
        "tags": [
          "Gift Card"
        ],
        "responses": {
          "200": {
            "description": "OK",
            "content": {
              "application/json": {
                "schema": {
                  "properties": {
                    "id": {
                      "description": "The id of the Gift Card"
                    },
                    "code": {
                      "description": "The code of the Gift Card"
                    },
                    "value": {
                      "description": "The original value of the Gift Card."
                    },
                    "balance": {
                      "description": "The current balanace of the Gift Card"
                    },
                    "region": {
                      "$ref": "#/components/schemas/region"
                    }
                  }
                }
              }
            }
          }
        }
      }
    },
    "/orders/cart/{cart_id}": {
      "get": {
        "operationId": "GetOrdersOrderCartId",
        "summary": "Retrieves Order by Cart id",
        "description": "Retrieves an Order by the id of the Cart that was used to create the Order.",
        "parameters": [
          {
            "in": "path",
            "name": "cart_id",
            "required": true,
            "description": "The id of Cart.",
            "schema": {
              "type": "string"
            }
          }
        ],
        "tags": [
          "Order"
        ],
        "responses": {
          "200": {
            "description": "OK",
            "content": {
              "application/json": {
                "schema": {
                  "properties": {
                    "order": {
                      "$ref": "#/components/schemas/order"
                    }
                  }
                }
              }
            }
          }
        }
      }
    },
    "/orders/{id}": {
      "get": {
        "operationId": "GetOrdersOrder",
        "summary": "Retrieves an Order",
        "description": "Retrieves an Order",
        "parameters": [
          {
            "in": "path",
            "name": "id",
            "required": true,
            "description": "The id of the Order.",
            "schema": {
              "type": "string"
            }
          }
        ],
        "tags": [
          "Order"
        ],
        "responses": {
          "200": {
            "description": "OK",
            "content": {
              "application/json": {
                "schema": {
                  "properties": {
                    "customer": {
                      "$ref": "#/components/schemas/customer"
                    }
                  }
                }
              }
            }
          }
        }
      }
    },
<<<<<<< HEAD
    "/orders": {
      "get": {
        "operationId": "GetOrders",
        "summary": "Look Up an Order",
        "description": "Looks for an Order with a given `display_id`, `email` pair. The `display_id`, `email` pair must match in order for the Order to be returned.",
        "parameters": [
          {
            "in": "query",
            "name": "display_id",
            "required": true,
            "description": "The display id given to the Order.",
            "schema": {
              "type": "number"
            }
          },
          {
            "in": "query",
            "name": "email",
            "required": true,
            "description": "The email of the Order with the given display_id.",
            "schema": {
              "type": "string"
            }
          }
        ],
        "tags": [
          "Order"
        ],
        "responses": {
          "200": {
            "description": "OK",
            "content": {
              "application/json": {
                "schema": {
                  "properties": {
                    "order": {
                      "$ref": "#/components/schemas/order"
                    }
                  }
                }
              }
            }
          }
        }
      }
    },
    "/products/{id}": {
=======
    "/regions/{id}": {
>>>>>>> 31d5bb01
      "get": {
        "operationId": "GetRegionsRegion",
        "summary": "Retrieves a Region",
        "description": "Retrieves a Region.",
        "parameters": [
          {
            "in": "path",
            "name": "id",
            "required": true,
            "description": "The id of the Region.",
            "schema": {
              "type": "string"
            }
          }
        ],
        "tags": [
          "Region"
        ],
        "responses": {
          "200": {
            "description": "OK",
            "content": {
              "application/json": {
                "schema": {
                  "properties": {
                    "region": {
                      "$ref": "#/components/schemas/region"
                    }
                  }
                }
              }
            }
          }
        }
      }
    },
    "/regions": {
      "get": {
        "operationId": "GetRegions",
        "summary": "List Regions",
        "description": "Retrieves a list of Regions.",
        "tags": [
          "Region"
        ],
        "responses": {
          "200": {
            "description": "OK",
            "content": {
              "application/json": {
                "schema": {
                  "properties": {
                    "count": {
                      "description": "The total number of regions.",
                      "type": "integer"
                    },
                    "offset": {
                      "description": "The offset for pagination.",
                      "type": "integer"
                    },
                    "limit": {
                      "description": "The maxmimum number of regions to return,",
                      "type": "integer"
                    },
                    "regions": {
                      "type": "array",
                      "items": {
                        "$ref": "#/components/schemas/region"
                      }
                    }
                  }
                }
              }
            }
          }
        }
      }
    },
    "/swaps/{cart_id}": {
      "get": {
        "operationId": "GetSwapsSwapCartId",
        "summary": "Retrieve Swap by Cart id",
        "description": "Retrieves a Swap by the id of the Cart used to confirm the Swap.",
        "parameters": [
          {
            "in": "path",
            "name": "cart_id",
            "required": true,
            "description": "The id of the Cart",
            "schema": {
              "type": "string"
            }
          }
        ],
        "tags": [
          "Swap"
        ],
        "responses": {
          "200": {
            "description": "OK",
            "content": {
              "application/json": {
                "schema": {
                  "properties": {
                    "swap": {
                      "$ref": "#/components/schemas/swap"
                    }
                  }
                }
              }
            }
          }
        }
      }
    },
    "/returns": {
      "post": {
        "operationId": "PostReturns",
        "summary": "Create Return",
        "description": "Creates a Return for an Order.",
        "requestBody": {
          "content": {
            "application/json": {
              "schema": {
                "properties": {
                  "order_id": {
                    "type": "string",
                    "description": "The id of the Order to create the Return from."
                  },
                  "items": {
                    "description": "The items to include in the Return.",
                    "type": "array",
                    "items": {
                      "properties": {
                        "item_id": {
                          "description": "The id of the Line Item from the Order.",
                          "type": "string"
                        },
                        "quantity": {
                          "description": "The quantity to return.",
                          "type": "integer"
                        }
                      }
                    }
                  },
                  "return_shipping": {
                    "description": "If the Return is to be handled by the store operator the Customer can choose a Return Shipping Method. Alternatvely the Customer can handle the Return themselves.",
                    "type": "object",
                    "properties": {
                      "option_id": {
                        "type": "string",
                        "description": "The id of the Shipping Option to create the Shipping Method from."
                      }
                    }
                  }
                }
              }
            }
          }
        },
        "tags": [
          "Return"
        ],
        "responses": {
          "200": {
            "description": "OK",
            "content": {
              "application/json": {
                "schema": {
                  "properties": {
                    "return": {
                      "$ref": "#/components/schemas/return"
                    }
                  }
                }
              }
            }
          }
        }
      }
    },
    "/shipping-options": {
      "get": {
        "operationId": "GetShippingOptions",
        "summary": "Retrieve Shipping Options",
        "description": "Retrieves a list of Shipping Options.",
        "parameters": [
          {
            "in": "query",
            "name": "is_return",
            "description": "Whether return Shipping Options should be included. By default all Shipping Options are returned.",
            "schema": {
              "type": "boolean"
            }
          },
          {
            "in": "query",
            "name": "product_ids",
            "description": "A comma separated list of Product ids to filter Shipping Options by.",
            "schema": {
              "type": "string"
            }
          },
          {
            "in": "query",
            "name": "region_id",
            "description": "the Region to retrieve Shipping Options from.",
            "schema": {
              "type": "string"
            }
          }
        ],
        "tags": [
          "Shipping Option"
        ],
        "responses": {
          "200": {
            "description": "OK",
            "content": {
              "application/json": {
                "schema": {
                  "properties": {
                    "shipping_options": {
                      "type": "array",
                      "items": {
                        "$ref": "#/components/schemas/shipping_option"
                      }
                    }
                  }
                }
              }
            }
          }
        }
      }
    },
    "/shipping-options/{cart_id}": {
      "get": {
        "operationId": "GetShippingOptionsCartId",
        "summary": "Retrieve Shipping Options for Cart",
        "description": "Retrieves a list of Shipping Options available to a cart.",
        "parameters": [
          {
            "in": "path",
            "name": "cart_id",
            "required": true,
            "description": "The id of the Cart.",
            "schema": {
              "type": "string"
            }
          }
        ],
        "tags": [
          "Shipping Option"
        ],
        "responses": {
          "200": {
            "description": "OK",
            "content": {
              "application/json": {
                "schema": {
                  "properties": {
                    "shipping_options": {
                      "type": "array",
                      "items": {
                        "$ref": "#/components/schemas/shipping_option"
                      }
                    }
                  }
                }
              }
            }
          }
        }
      }
    },
    "/products/{id}": {
      "get": {
        "operationId": "GetProductsProduct",
        "summary": "Retrieves a Product",
        "description": "Retrieves a Product.",
        "parameters": [
          {
            "in": "path",
            "name": "id",
            "required": true,
            "description": "The id of the Product.",
            "schema": {
              "type": "string"
            }
          }
        ],
        "tags": [
          "Product"
        ],
        "responses": {
          "200": {
            "description": "OK",
            "content": {
              "application/json": {
                "schema": {
                  "properties": {
                    "product": {
                      "$ref": "#/components/schemas/product"
                    }
                  }
                }
              }
            }
          }
        }
      }
    },
    "/products": {
      "get": {
        "operationId": "GetProducts",
        "summary": "List Products",
        "description": "Retrieves a list of Products.",
        "tags": [
          "Product"
        ],
        "responses": {
          "200": {
            "description": "OK",
            "content": {
              "application/json": {
                "schema": {
                  "properties": {
                    "count": {
                      "description": "The total number of Products.",
                      "type": "integer"
                    },
                    "offset": {
                      "description": "The offset for pagination.",
                      "type": "integer"
                    },
                    "limit": {
                      "description": "The maxmimum number of Products to return,",
                      "type": "integer"
                    },
                    "products": {
                      "type": "array",
                      "items": {
                        "$ref": "#/components/schemas/product"
                      }
                    }
                  }
                }
              }
            }
          }
        }
      }
    },
    "/variants/{variant_id}": {
      "get": {
        "operationId": "GetVariantsVariant",
        "summary": "Retrieve a Product Variant",
        "description": "Retrieves a Product Variant by id",
        "parameters": [
          {
            "in": "path",
            "name": "variant_id",
            "required": true,
            "description": "The id of the Product Variant.",
            "schema": {
              "type": "string"
            }
          }
        ],
        "tags": [
          "Product Variant"
        ],
        "responses": {
          "200": {
            "description": "OK",
            "content": {
              "application/json": {
                "schema": {
                  "properties": {
                    "variant": {
                      "$ref": "#/components/schemas/product_variant"
                    }
                  }
                }
              }
            }
          }
        }
      }
    },
    "/variants": {
      "get": {
        "operationId": "GetVariants",
        "summary": "Retrieve Product Variants",
        "description": "Retrieves a list of Product Variants",
        "parameters": [
          {
            "in": "query",
            "name": "ids",
            "description": "A comma separated list of Product Variant ids to filter by.",
            "schema": {
              "type": "string"
            }
          }
        ],
        "tags": [
          "Product Variant"
        ],
        "responses": {
          "200": {
            "description": "OK",
            "content": {
              "application/json": {
                "schema": {
                  "properties": {
                    "variants": {
                      "type": "array",
                      "items": {
                        "$ref": "#/components/schemas/product_variant"
                      }
                    }
                  }
                }
              }
            }
          }
        }
      }
    }
  },
  "components": {
    "schemas": {
      "address": {
        "title": "Address",
        "description": "An address.",
        "x-resourceId": "address",
        "properties": {
          "id": {
            "type": "string"
          },
          "customer_id": {
            "type": "string"
          },
          "company": {
            "type": "string"
          },
          "first_name": {
            "type": "string"
          },
          "last_name": {
            "type": "string"
          },
          "address_1": {
            "type": "string"
          },
          "address_2": {
            "type": "string"
          },
          "city": {
            "type": "string"
          },
          "country_code": {
            "type": "string"
          },
          "country": {
            "$ref": "#/components/schemas/country"
          }
        }
      },
      "cart": {
        "title": "Cart",
        "description": "Represents a user cart",
        "x-resourceId": "cart",
        "properties": {
          "id": {
            "type": "string"
          },
          "email": {
            "type": "string"
          },
          "billing_address_id": {
            "type": "string"
          },
          "billing_address": {
            "$ref": "#/components/schemas/address"
          },
          "shipping_address_id": {
            "type": "string"
          },
          "shipping_address": {
            "$ref": "#/components/schemas/address"
          },
          "items": {
            "type": "array",
            "items": {
              "$ref": "#/components/schemas/line_item"
            }
          },
          "region_id": {
            "type": "string"
          },
          "region": {
            "$ref": "#/components/schemas/region"
          },
          "discounts": {
            "type": "array",
            "items": {
              "$ref": "#/components/schemas/region"
            }
          },
          "gift_cards": {
            "type": "array",
            "items": {
              "$ref": "#/components/schemas/gift_card"
            }
          },
          "customer_id": {
            "type": "string"
          },
          "customer": {
            "$ref": "#/components/schemas/customer"
          },
          "payment_session": {
            "$ref": "#/components/schemas/payment_session"
          },
          "payment_sessions": {
            "type": "array",
            "items": {
              "$ref": "#/components/schemas/payment_session"
            }
          },
          "payment": {
            "$ref": "#/components/schemas/payment"
          },
          "shipping_methods": {
            "type": "array",
            "items": {
              "$ref": "#/components/schemas/shipping_method"
            }
          },
          "type": {
            "type": "string",
            "enum": [
              "default",
              "swap",
              "payment_link"
            ]
          },
          "completed_at": {
            "type": "string",
            "format": "date-time"
          },
          "created_at": {
            "type": "string",
            "format": "date-time"
          },
          "updated_at": {
            "type": "string",
            "format": "date-time"
          },
          "deleted_at": {
            "type": "string",
            "format": "date-time"
          },
          "metadata": {
            "type": "object"
          },
          "shipping_total": {
            "type": "integer"
          },
          "discount_total": {
            "type": "integer"
          },
          "tax_total": {
            "type": "integer"
          },
          "subtotal": {
            "type": "integer"
          },
          "refundable_amount": {
            "type": "integer"
          },
          "gift_card_total": {
            "type": "integer"
          }
        }
      },
      "claim_image": {
        "title": "Claim Image",
        "description": "Represents photo documentation of a claim.",
        "x-resourceId": "claim_image",
        "properties": {
          "id": {
            "type": "string"
          },
          "claim_item_id": {
            "type": "string"
          },
          "url": {
            "type": "string"
          },
          "created_at": {
            "type": "string",
            "format": "date-time"
          },
          "updated_at": {
            "type": "string",
            "format": "date-time"
          },
          "deleted_at": {
            "type": "string",
            "format": "date-time"
          },
          "metadata": {
            "type": "object"
          }
        }
      },
      "claim_item": {
        "title": "Claim Item",
        "description": "Represents a claimed item along with information about the reasons for the claim.",
        "x-resourceId": "claim_item",
        "properties": {
          "id": {
            "type": "string"
          },
          "images": {
            "type": "array",
            "items": {
              "$ref": "#/components/schemas/claim_image"
            }
          },
          "claim_order_id": {
            "type": "string"
          },
          "item_id": {
            "type": "string"
          },
          "item": {
            "description": "The Line Item that the claim refers to",
            "$ref": "#/components/schemas/line_item"
          },
          "variant_id": {
            "type": "string"
          },
          "variant": {
            "description": "The Product Variant that is claimed.",
            "$ref": "#/components/schemas/product_variant"
          },
          "reason": {
            "description": "The reason for the claim",
            "type": "string",
            "enum": [
              "missing_item",
              "wrong_item",
              "production_failure",
              "other"
            ]
          },
          "note": {
            "description": "An optional note about the claim, for additional information",
            "type": "string"
          },
          "quantity": {
            "description": "The quantity of the item that is being claimed; must be less than or equal to the amount purchased in the original order.",
            "type": "integer"
          },
          "tags": {
            "description": "User defined tags for easy filtering and grouping.",
            "type": "array",
            "items": {
              "$ref": "#/components/schemas/claim_tag"
            }
          },
          "created_at": {
            "type": "string",
            "format": "date-time"
          },
          "updated_at": {
            "type": "string",
            "format": "date-time"
          },
          "deleted_at": {
            "type": "string",
            "format": "date-time"
          },
          "metadata": {
            "type": "object"
          }
        }
      },
      "claim_order": {
        "title": "Claim Order",
        "description": "Claim Orders represent a group of faulty or missing items. Each claim order consists of a subset of items associated with an original order, and can contain additional information about fulfillments and returns.",
        "x-resourceId": "claim_order",
        "properties": {
          "id": {
            "type": "string"
          },
          "type": {
            "type": "string",
            "enum": [
              "refund",
              "replace"
            ]
          },
          "payment_status": {
            "type": "string",
            "enum": [
              "na",
              "not_refunded",
              "refunded"
            ]
          },
          "fulfillment_status": {
            "type": "string",
            "enum": [
              "not_fulfilled",
              "partially_fulfilled",
              "fulfilled",
              "partially_shipped",
              "shipped",
              "partially_returned",
              "returned",
              "canceled",
              "requires_action"
            ]
          },
          "claim_items": {
            "description": "The items that have been claimed",
            "type": "array",
            "items": {
              "$ref": "#/components/schemas/claim_item"
            }
          },
          "additional_items": {
            "description": "Refers to the new items to be shipped when the claim order has the type `replace`",
            "type": "array",
            "items": {
              "$ref": "#/components/schemas/line_item"
            }
          },
          "order_id": {
            "description": "The id of the order that the claim comes from.",
            "type": "string"
          },
          "return_order": {
            "description": "Holds information about the return if the claim is to be returned",
            "$ref": "#/components/schemas/return"
          },
          "shipping_address_id": {
            "description": "The id of the address that the new items should be shipped to",
            "type": "string"
          },
          "shipping_address": {
            "description": "The address that the new items should be shipped to",
            "$ref": "#/components/schemas/address"
          },
          "shipping_methods": {
            "description": "The shipping methods that the claim order will be shipped with.",
            "type": "array",
            "items": {
              "$ref": "#/components/schemas/shipping_method"
            }
          },
          "fulfillments": {
            "description": "The fulfillments of the new items to be shipped",
            "type": "array",
            "items": {
              "$ref": "#/components/schemas/fulfillment"
            }
          },
          "refund_amount": {
            "description": "The amount that will be refunded in conjunction with the claim",
            "type": "integer"
          },
          "created_at": {
            "type": "string",
            "format": "date-time"
          },
          "updated_at": {
            "type": "string",
            "format": "date-time"
          },
          "deleted_at": {
            "type": "string",
            "format": "date-time"
          },
          "metadata": {
            "type": "object"
          }
        }
      },
      "claim_tag": {
        "title": "Claim Tag",
        "description": "Claim Tags are user defined tags that can be assigned to claim items for easy filtering and grouping.",
        "x-resourceId": "claim_tag",
        "properties": {
          "id": {
            "description": "The id of the claim tag. Will be prefixed by `ctag_`.",
            "type": "string"
          },
          "value": {
            "description": "The value that the claim tag holds",
            "type": "string"
          },
          "created_at": {
            "description": "The date with timezone at which the resource was created.",
            "type": "string",
            "format": "date-time"
          },
          "update_at": {
            "description": "The date with timezone at which the resource was last updated.",
            "type": "string",
            "format": "date-time"
          },
          "deleted_at": {
            "description": "The date with timezone at which the resource was deleted.",
            "type": "string",
            "format": "date-time"
          },
          "metadata": {
            "description": "An optional key-value map with additional information.",
            "type": "object"
          }
        }
      },
      "country": {
        "title": "Country",
        "description": "Country details",
        "x-resourceId": "country",
        "properties": {
          "id": {
            "description": "The database id of the country",
            "type": "integer"
          },
          "iso_2": {
            "description": "The 2 character ISO code for the country.",
            "type": "string"
          },
          "iso_3": {
            "description": "The 3 character ISO code for the country.",
            "type": "string"
          },
          "num_code": {
            "description": "The numerical ISO code for the country.",
            "type": "string"
          },
          "name": {
            "description": "The normalized country name; in upper case.",
            "type": "string"
          },
          "display_name": {
            "description": "The country name appropriate for display.",
            "type": "string"
          }
        }
      },
      "currency": {
        "title": "Currency",
        "description": "Currency",
        "x-resourceId": "currency",
        "properties": {
          "code": {
            "description": "The 3 character ISO code for the currency.",
            "type": "string"
          },
          "symbol": {
            "description": "The symbol used to indicate the currency.",
            "type": "string"
          },
          "symbol_native": {
            "description": "The native symbol used to indicate the currency.",
            "type": "string"
          },
          "name": {
            "description": "The written name of the currency",
            "type": "string"
          }
        }
      },
      "customer": {
        "title": "Customer",
        "description": "Represents a customer",
        "x-resourceId": "customer",
        "properties": {
          "id": {
            "type": "string"
          },
          "email": {
            "type": "string"
          },
          "billing_address_id": {
            "type": "string"
          },
          "billing_address": {
            "description": "The Customer's billing address.",
            "anyOf": [
              {
                "$ref": "#/components/schemas/address"
              }
            ]
          },
          "shipping_addresses": {
            "type": "array",
            "items": {
              "$ref": "#/components/schemas/address"
            }
          },
          "first_name": {
            "type": "string"
          },
          "last_name": {
            "type": "string"
          },
          "phone": {
            "type": "string"
          },
          "has_account": {
            "type": "boolean"
          },
          "created_at": {
            "type": "string",
            "format": "date-time"
          },
          "updated_at": {
            "type": "string",
            "format": "date-time"
          },
          "deleted_at": {
            "type": "string",
            "format": "date-time"
          },
          "metadata": {
            "type": "object"
          }
        }
      },
      "discount_rule": {
        "title": "Discount Rule",
        "description": "Holds the rules that governs how a Discount is calculated when applied to a Cart.",
        "x-resourceId": "discount_rule",
        "properties": {
          "id": {
            "description": "The id of the Discount Rule. Will be prefixed by `dru_`.",
            "type": "string"
          },
          "type": {
            "description": "The type of the Discount, can be `fixed` for discounts that reduce the price by a fixed amount, `percentage` for percentage reductions or `free_shipping` for shipping vouchers.",
            "type": "string",
            "enum": [
              "fixed",
              "percentage",
              "free_shipping"
            ]
          },
          "description": {
            "description": "A short description of the discount",
            "type": "string"
          },
          "value": {
            "description": "The value that the discount represents; this will depend on the type of the discount",
            "type": "integer"
          },
          "allocation": {
            "description": "The scope that the discount should apply to.",
            "type": "string",
            "enum": [
              "total",
              "item"
            ]
          },
          "valid_for": {
            "description": "A set of Products that the discount can be used for.",
            "type": "array",
            "items": {
              "$ref": "#/components/schemas/product"
            }
          },
          "usage_limit": {
            "description": "The maximum number of times that a discount can be used.",
            "type": "integer"
          },
          "created_at": {
            "description": "The date with timezone at which the resource was created.",
            "type": "string",
            "format": "date-time"
          },
          "update_at": {
            "description": "The date with timezone at which the resource was last updated.",
            "type": "string",
            "format": "date-time"
          },
          "deleted_at": {
            "description": "The date with timezone at which the resource was deleted.",
            "type": "string",
            "format": "date-time"
          },
          "metadata": {
            "description": "An optional key-value map with additional information.",
            "type": "object"
          }
        }
      },
      "discount": {
        "title": "Discount",
        "description": "Represents a discount that can be applied to a cart for promotional purposes.",
        "x-resourceId": "discount",
        "properties": {
          "id": {
            "description": "The id of the Discount. Will be prefixed by `disc_`.",
            "type": "string"
          },
          "code": {
            "description": "A unique code for the discount - this will be used by the customer to apply the discount",
            "type": "string"
          },
          "is_dynamic": {
            "description": "A flag to indicate if multiple instances of the discount can be generated. I.e. for newsletter discounts",
            "type": "boolean"
          },
          "rule": {
            "description": "The Discount Rule that governs the behaviour of the Discount",
            "anyOf": [
              {
                "$ref": "#/components/schemas/discount_rule"
              }
            ]
          },
          "is_disabled": {
            "description": "Whether the Discount has been disabled. Disabled discounts cannot be applied to carts",
            "type": "boolean"
          },
          "parent_discount_id": {
            "description": "The Discount that the discount was created from. This will always be a dynamic discount",
            "type": "string"
          },
          "starts_at": {
            "description": "The time at which the discount can be used.",
            "type": "string",
            "format": "date-time"
          },
          "ends_at": {
            "description": "The time at which the discount can no longer be used.",
            "type": "string",
            "format": "date-time"
          },
          "regions": {
            "description": "The Regions in which the Discount can be used",
            "type": "array",
            "items": {
              "$ref": "#/components/schemas/region"
            }
          },
          "created_at": {
            "description": "The date with timezone at which the resource was created.",
            "type": "string",
            "format": "date-time"
          },
          "updated_at": {
            "description": "The date with timezone at which the resource was last updated.",
            "type": "string",
            "format": "date-time"
          },
          "deleted_at": {
            "description": "The date with timezone at which the resource was deleted.",
            "type": "string",
            "format": "date-time"
          },
          "metadata": {
            "description": "An optional key-value map with additional information.",
            "type": "object"
          }
        }
      },
      "fulfillment_item": {
        "title": "Fulfillment Item",
        "description": "Correlates a Line Item with a Fulfillment, keeping track of the quantity of the Line Item.",
        "x-resourceId": "fulfillment_item",
        "properties": {
          "fulfillment_id": {
            "description": "The id of the Fulfillment that the Fulfillment Item belongs to.",
            "type": "string"
          },
          "item_id": {
            "description": "The id of the Line Item that the Fulfillment Item references.",
            "type": "string"
          },
          "item": {
            "description": "The Line Item that the Fulfillment Item references.",
            "anyOf": [
              {
                "$ref": "#/components/schemas/line_item"
              }
            ]
          },
          "quantity": {
            "description": "The quantity of the Line Item that is included in the Fulfillment.",
            "type": "integer"
          }
        }
      },
      "fulfillment_provider": {
        "title": "Fulfillment Provider",
        "description": "Represents a fulfillment provider plugin and holds its installation status.",
        "x-resourceId": "fulfillment_provider",
        "properties": {
          "id": {
            "description": "The id of the fulfillment provider as given by the plugin.",
            "type": "string"
          },
          "is_installed": {
            "description": "Whether the plugin is installed in the current version. Plugins that are no longer installed are not deleted by will have this field set to `false`.",
            "type": "boolean"
          }
        }
      },
      "fulfillment": {
        "title": "Fulfillment",
        "description": "Fulfillments are created once store operators can prepare the purchased goods. Fulfillments will eventually be shipped and hold information about how to track shipments. Fulfillments are created through a provider, which is typically an external shipping aggregator, shipping partner og 3PL, most plugins will have asynchronous communications with these providers through webhooks in order to automatically update and synchronize the state of Fulfillments.",
        "x-resourceId": "fulfillment",
        "properties": {
          "id": {
            "description": "The id of the Fulfillment. This value will be prefixed by `ful_`.",
            "type": "string"
          },
          "claim_order_id": {
            "description": "The id of the Claim that the Fulfillment belongs to.",
            "type": "string"
          },
          "swap_id": {
            "description": "The id of the Swap that the Fulfillment belongs to.",
            "type": "string"
          },
          "order_id": {
            "description": "The id of the Order that the Fulfillment belongs to.",
            "type": "string"
          },
          "provider_id": {
            "description": "The id of the Fulfillment Provider responsible for handling the fulfillment",
            "type": "string"
          },
          "items": {
            "description": "The Fulfillment Items in the Fulfillment - these hold information about how many of each Line Item has been fulfilled.",
            "type": "array",
            "items": {
              "$ref": "#/components/schemas/fulfillment_item"
            }
          },
          "tracking_links": {
            "description": "The Tracking Links that can be used to track the status of the Fulfillment, these will usually be provided by the Fulfillment Provider.",
            "type": "array",
            "items": {
              "$ref": "#/components/schemas/tracking_link"
            }
          },
          "tracking_numbers": {
            "deprecated": true,
            "description": "The tracking numbers that can be used to track the status of the fulfillment.",
            "type": "array",
            "items": {
              "type": "string"
            }
          },
          "shipped_at": {
            "description": "The date with timezone at which the Fulfillment was shipped.",
            "type": "string",
            "format": "date-time"
          },
          "canceled_at": {
            "description": "The date with timezone at which the Fulfillment was canceled.",
            "type": "string",
            "format": "date-time"
          },
          "created_at": {
            "description": "The date with timezone at which the resource was created.",
            "type": "string",
            "format": "date-time"
          },
          "updated_at": {
            "description": "The date with timezone at which the resource was last updated.",
            "type": "string",
            "format": "date-time"
          },
          "metadata": {
            "description": "An optional key-value map with additional information.",
            "type": "object"
          }
        }
      },
      "gift_card_transaction": {
        "title": "Gift Card Transaction",
        "description": "Gift Card Transactions are created once a Customer uses a Gift Card to pay for their Order",
        "x-resourceId": "gift_card_transaction",
        "properties": {
          "id": {
            "description": "The id of the Gift Card Transaction. This value will be prefixed by `gct_`.",
            "type": "string"
          },
          "gift_card_id": {
            "description": "The id of the Gift Card that was used in the transaction.",
            "type": "string"
          },
          "gift_card": {
            "description": "The Gift Card that was used in the transaction.",
            "anyOf": [
              {
                "$ref": "#/components/schemas/gift_card"
              }
            ]
          },
          "order_id": {
            "description": "The id of the Order that the Gift Card was used to pay for.",
            "type": "string"
          },
          "amount": {
            "description": "The amount that was used from the Gift Card.",
            "type": "integer"
          },
          "created_at": {
            "description": "The date with timezone at which the resource was created.",
            "type": "string",
            "format": "date-time"
          }
        }
      },
      "gift_card": {
        "title": "Gift Card",
        "description": "Gift Cards are redeemable and represent a value that can be used towards the payment of an Order.",
        "x-resourceId": "gift_card",
        "properties": {
          "id": {
            "description": "The id of the Gift Card. This value will be prefixed by `gift_`.",
            "type": "string"
          },
          "code": {
            "description": "The unique code that identifies the Gift Card. This is used by the Customer to redeem the value of the Gift Card.",
            "type": "string"
          },
          "value": {
            "description": "The value that the Gift Card represents.",
            "type": "integer"
          },
          "balance": {
            "description": "The remaining value on the Gift Card.",
            "type": "integer"
          },
          "region_id": {
            "description": "The id of the Region in which the Gift Card is available.",
            "type": "string"
          },
          "region": {
            "description": "The Region in which the Gift Card is available.",
            "anyOf": [
              {
                "$ref": "#/components/schemas/region"
              }
            ]
          },
          "order_id": {
            "description": "The id of the Order that the Gift Card was purchased in.",
            "type": "string"
          },
          "is_disabled": {
            "description": "Whether the Gift Card has been disabled. Disabled Gift Cards cannot be applied to carts.",
            "type": "boolean"
          },
          "ends_at": {
            "description": "The time at which the Gift Card can no longer be used.",
            "type": "string",
            "format": "date-time"
          },
          "created_at": {
            "description": "The date with timezone at which the resource was created.",
            "type": "string",
            "format": "date-time"
          },
          "updated_at": {
            "description": "The date with timezone at which the resource was last updated.",
            "type": "string",
            "format": "date-time"
          },
          "deleted_at": {
            "description": "The date with timezone at which the resource was deleted.",
            "type": "string",
            "format": "date-time"
          },
          "metadata": {
            "description": "An optional key-value map with additional information.",
            "type": "object"
          }
        }
      },
      "image": {
        "title": "Image",
        "description": "Images holds a reference to a URL at which the image file can be found.",
        "x-resourceId": "image",
        "properties": {
          "id": {
            "description": "The id of the Image. This value will be prefixed by `img_`.",
            "type": "string"
          },
          "url": {
            "description": "The URL at which the image file can be found.",
            "type": "string"
          },
          "created_at": {
            "description": "The date with timezone at which the resource was created.",
            "type": "string",
            "format": "date-time"
          },
          "update_at": {
            "description": "The date with timezone at which the resource was last updated.",
            "type": "string",
            "format": "date-time"
          },
          "deleted_at": {
            "description": "The date with timezone at which the resource was deleted.",
            "type": "string",
            "format": "date-time"
          },
          "metadata": {
            "description": "An optional key-value map with additional information.",
            "type": "object"
          }
        }
      },
      "line_item": {
        "title": "Line Item",
        "description": "Line Items represent purchasable units that can be added to a Cart for checkout. When Line Items are purchased they will get copied to the resulting order and can eventually be referenced in Fulfillments and Returns. Line Items may also be created when processing Swaps and Claims.",
        "x-resourceId": "line_item",
        "properties": {
          "id": {
            "description": "The id of the Line Item. This value will be prefixed by `item_`.",
            "type": "string"
          },
          "cart_id": {
            "description": "The id of the Cart that the Line Item belongs to.",
            "type": "string"
          },
          "order_id": {
            "description": "The id of the Order that the Line Item belongs to.",
            "type": "string"
          },
          "swap_id": {
            "description": "The id of the Swap that the Line Item belongs to.",
            "type": "string"
          },
          "claim_order_id": {
            "description": "The id of the Claim that the Line Item belongs to.",
            "type": "string"
          },
          "title": {
            "description": "The title of the Line Item, this should be easily identifiable by the Customer.",
            "type": "string"
          },
          "description": {
            "description": "A more detailed description of the contents of the Line Item.",
            "type": "string"
          },
          "thumbnail": {
            "description": "A URL string to a small image of the contents of the Line Item.",
            "type": "string"
          },
          "is_giftcard": {
            "description": "Flag to indicate if the Line Item is a Gift Card.",
            "type": "boolean"
          },
          "should_merge": {
            "description": "Flag to indicate if new Line Items with the same variant should be merged or added as an additional Line Item.",
            "type": "boolean"
          },
          "allow_discounts": {
            "description": "Flag to indicate if the Line Item should be included when doing discount calculations.",
            "type": "boolean"
          },
          "unit_price": {
            "description": "The price of one unit of the content in the Line Item. This should be in the currency defined by the Cart/Order/Swap/Claim that the Line Item belongs to.",
            "type": "boolean"
          },
          "variant_id": {
            "description": "The id of the Product Variant contained in the Line Item.",
            "type": "string"
          },
          "variant": {
            "description": "The Product Variant contained in the Line Item.",
            "anyOf": [
              {
                "$ref": "#/components/schemas/product_variant"
              }
            ]
          },
          "quantity": {
            "description": "The quantity of the content in the Line Item.",
            "type": "integer"
          },
          "fulfilled_quantity": {
            "description": "The quantity of the Line Item that has been fulfilled.",
            "type": "integer"
          },
          "returned_quantity": {
            "description": "The quantity of the Line Item that has been returned.",
            "type": "integer"
          },
          "shipped_quantity": {
            "description": "The quantity of the Line Item that has been shipped.",
            "type": "integer"
          },
          "created_at": {
            "description": "The date with timezone at which the resource was created.",
            "type": "string",
            "format": "date-time"
          },
          "updated_at": {
            "description": "The date with timezone at which the resource was last updated.",
            "type": "string",
            "format": "date-time"
          },
          "metadata": {
            "description": "An optional key-value map with additional information.",
            "type": "object"
          },
          "refundable": {
            "description": "The amount that can be refunded from the given Line Item. Takes taxes and discounts into consideration.",
            "type": "integer"
          }
        }
      },
      "money_amount": {
        "title": "Money Amount",
        "description": "Money Amounts represents an amount that a given Product Variant can be purcased for. Each Money Amount either has a Currency or Region associated with it to indicate the pricing in a given Currency or, for fully region-based pricing, the given price in a specific Region. If region-based pricing is used the amount will be in the currency defined for the Reigon.",
        "x-resourceId": "money_amount",
        "properties": {
          "id": {
            "description": "The id of the Money Amount. This value will be prefixed by `ma_`.",
            "type": "string"
          },
          "currency_code": {
            "description": "The 3 character currency code that the Money Amount is given in.",
            "type": "string"
          },
          "amount": {
            "description": "The amount in the smallest currecny unit (e.g. cents 100 cents to charge $1) that the Product Variant will cost.",
            "type": "integer"
          },
          "sale_amount": {
            "description": "An optional sale amount that the Product Variant will be available for when defined.",
            "type": "integer"
          },
          "variant_id": {
            "description": "The id of the Product Variant that the Money Amount belongs to.",
            "type": "string"
          },
          "region_id": {
            "description": "The id of the Region that the Money Amount is defined for.",
            "type": "string"
          },
          "region": {
            "description": "The Region that the Money Amount is defined for.",
            "anyOf": [
              {
                "$ref": "#/components/schemas/region"
              }
            ]
          },
          "created_at": {
            "description": "The date with timezone at which the resource was created.",
            "type": "string",
            "format": "date-time"
          },
          "updated_at": {
            "description": "The date with timezone at which the resource was last updated.",
            "type": "string",
            "format": "date-time"
          },
          "deleted_at": {
            "description": "The date with timezone at which the resource was deleted.",
            "type": "string",
            "format": "date-time"
          }
        }
      },
      "notification_provider": {
        "title": "Notification Provider",
        "description": "Represents a notification provider plugin and holds its installation status.",
        "x-resourceId": "notification_provider",
        "properties": {
          "id": {
            "description": "The id of the notification provider as given by the plugin.",
            "type": "string"
          },
          "is_installed": {
            "description": "Whether the plugin is installed in the current version. Plugins that are no longer installed are not deleted by will have this field set to `false`.",
            "type": "boolean"
          }
        }
      },
      "notification": {
        "title": "Notification",
        "description": "Notifications a communications sent via Notification Providers as a reaction to internal events such as `order.placed`. Notifications can be used to show a chronological timeline for communications sent to a Customer regarding an Order, and enables resends.",
        "x-resourceId": "notification",
        "properties": {
          "id": {
            "description": "The id of the Notification. This value will be prefixed by `noti_`.",
            "type": "string"
          },
          "event_name": {
            "description": "The name of the event that the notification was sent for.",
            "type": "string"
          },
          "resource_type": {
            "description": "The type of resource that the Notification refers to.",
            "type": "string"
          },
          "resource_id": {
            "description": "The id of the resource that the Notification refers to.",
            "type": "string"
          },
          "customer_id": {
            "description": "The id of the Customer that the Notification was sent to.",
            "type": "string"
          },
          "customer": {
            "description": "The Customer that the Notification was sent to.",
            "anyOf": [
              {
                "$ref": "#/components/schemas/customer"
              }
            ]
          },
          "to": {
            "description": "The address that the Notification was sent to. This will usually be an email address, but represent other addresses such as a chat bot user id",
            "type": "string"
          },
          "data": {
            "description": "The data that the Notification was sent with. This contains all the data necessary for the Notification Provider to initiate a resend.",
            "type": "object"
          },
          "parent_id": {
            "description": "The id of the Notification that was originally sent.",
            "type": "string"
          },
          "resends": {
            "description": "The resends that have been completed after the original Notification.",
            "type": "array",
            "items": {
              "$ref": "#/components/schemas/notification_resend"
            }
          },
          "provider_id": {
            "description": "The id of the Notification Provider that handles the Notification.",
            "type": "string"
          },
          "created_at": {
            "description": "The date with timezone at which the resource was created.",
            "type": "string",
            "format": "date-time"
          },
          "updated_at": {
            "description": "The date with timezone at which the resource was last updated.",
            "type": "string",
            "format": "date-time"
          }
        }
      },
      "notification_resend": {
        "title": "Notification Resend",
        "description": "A resend of a Notification.",
        "x-resourceId": "notification_resend",
        "properties": {
          "id": {
            "description": "The id of the Notification. This value will be prefixed by `noti_`.",
            "type": "string"
          },
          "event_name": {
            "description": "The name of the event that the notification was sent for.",
            "type": "string"
          },
          "resource_type": {
            "description": "The type of resource that the Notification refers to.",
            "type": "string"
          },
          "resource_id": {
            "description": "The id of the resource that the Notification refers to.",
            "type": "string"
          },
          "to": {
            "description": "The address that the Notification was sent to. This will usually be an email address, but represent other addresses such as a chat bot user id",
            "type": "string"
          },
          "data": {
            "description": "The data that the Notification was sent with. This contains all the data necessary for the Notification Provider to initiate a resend.",
            "type": "object"
          },
          "parent_id": {
            "description": "The id of the Notification that was originally sent.",
            "type": "string"
          },
          "provider_id": {
            "description": "The id of the Notification Provider that handles the Notification.",
            "type": "string"
          },
          "created_at": {
            "description": "The date with timezone at which the resource was created.",
            "type": "string",
            "format": "date-time"
          },
          "updated_at": {
            "description": "The date with timezone at which the resource was last updated.",
            "type": "string",
            "format": "date-time"
          }
        }
      },
      "order": {
        "title": "Order",
        "description": "Represents an order",
        "x-resourceId": "order",
        "properties": {
          "id": {
            "type": "string"
          },
          "status": {
            "type": "string",
            "enum": [
              "pending",
              "completed",
              "archived",
              "canceled",
              "requires_action"
            ]
          },
          "fulfillment_status": {
            "type": "string",
            "enum": [
              "not_fulfilled",
              "partially_fulfilled",
              "fulfilled",
              "partially_shipped",
              "shipped",
              "partially_returned",
              "returned",
              "canceled",
              "requires_action"
            ]
          },
          "payment_status": {
            "type": "string",
            "enum": [
              "not_paid",
              "awaiting",
              "captured",
              "partially_refunded",
              "refuneded",
              "canceled",
              "requires_action"
            ]
          },
          "display_id": {
            "type": "integer"
          },
          "cart_id": {
            "type": "string"
          },
          "currency_code": {
            "type": "string"
          },
          "tax_rate": {
            "type": "integer"
          },
          "discounts": {
            "type": "array",
            "items": {
              "$ref": "#/components/schemas/discount"
            }
          },
          "email": {
            "type": "string"
          },
          "billing_address_id": {
            "type": "string"
          },
          "billing_address": {
            "anyOf": [
              {
                "$ref": "#/components/schemas/address"
              }
            ]
          },
          "shipping_address_id": {
            "type": "string"
          },
          "shipping_address": {
            "anyOf": [
              {
                "$ref": "#/components/schemas/address"
              }
            ]
          },
          "items": {
            "type": "array",
            "items": {
              "$ref": "#/components/schemas/line_item"
            }
          },
          "region_id": {
            "type": "string"
          },
          "region": {
            "anyOf": [
              {
                "$ref": "#/components/schemas/region"
              }
            ]
          },
          "gift_cards": {
            "type": "array",
            "items": {
              "$ref": "#/components/schemas/gift_card"
            }
          },
          "customer_id": {
            "type": "string"
          },
          "customer": {
            "anyOf": [
              {
                "$ref": "#/components/schemas/customer"
              }
            ]
          },
          "payment_session": {
            "anyOf": [
              {
                "$ref": "#/components/schemas/payment_session"
              }
            ]
          },
          "payment_sessions": {
            "type": "array",
            "items": {
              "$ref": "#/components/schemas/payment_session"
            }
          },
          "payments": {
            "type": "array",
            "items": {
              "$ref": "#/components/schemas/payment"
            }
          },
          "shipping_methods": {
            "type": "array",
            "items": {
              "$ref": "#/components/schemas/shipping_method"
            }
          },
          "fulfillments": {
            "type": "array",
            "items": {
              "$ref": "#/components/schemas/fulfillment"
            }
          },
          "returns": {
            "type": "array",
            "items": {
              "$ref": "#/components/schemas/return"
            }
          },
          "claims": {
            "type": "array",
            "items": {
              "$ref": "#/components/schemas/claim_order"
            }
          },
          "refunds": {
            "type": "array",
            "items": {
              "$ref": "#/components/schemas/refund"
            }
          },
          "swaps": {
            "type": "array",
            "items": {
              "$ref": "#/components/schemas/refund"
            }
          },
          "gift_card_transactions": {
            "type": "array",
            "items": {
              "$ref": "#/components/schemas/gift_card_transaction"
            }
          },
          "canceled_at": {
            "type": "string",
            "format": "date-time"
          },
          "created_at": {
            "type": "string",
            "format": "date-time"
          },
          "update_at": {
            "type": "string",
            "format": "date-time"
          },
          "deleted_at": {
            "type": "string",
            "format": "date-time"
          },
          "metadata": {
            "type": "object"
          },
          "shipping_total": {
            "type": "integer"
          },
          "discount_total": {
            "type": "integer"
          },
          "tax_total": {
            "type": "integer"
          },
          "subtotal": {
            "type": "integer"
          },
          "refundable_amount": {
            "type": "integer"
          },
          "gift_card_total": {
            "type": "integer"
          }
        }
      },
      "payment_provider": {
        "title": "Payment Provider",
        "description": "Represents a Payment Provider plugin and holds its installation status.",
        "x-resourceId": "payment_provider",
        "properties": {
          "id": {
            "description": "The id of the payment provider as given by the plugin.",
            "type": "string"
          },
          "is_installed": {
            "description": "Whether the plugin is installed in the current version. Plugins that are no longer installed are not deleted by will have this field set to `false`.",
            "type": "boolean"
          }
        }
      },
      "payment_session": {
        "title": "Payment Session",
        "description": "Payment Sessions are created when a Customer initilizes the checkout flow, and can be used to hold the state of a payment flow. Each Payment Session is controlled by a Payment Provider, who is responsible for the communication with external payment services. Authorized Payment Sessions will eventually get promoted to Payments to indicate that they are authorized for capture/refunds/etc.",
        "x-resourceId": "payment_session",
        "properties": {
          "id": {
            "description": "The id of the Payment Session. This value will be prefixed with `ps_`.",
            "type": "string"
          },
          "cart_id": {
            "description": "The id of the Cart that the Payment Session is created for.",
            "type": "string"
          },
          "provider_id": {
            "description": "The id of the Payment Provider that is responsible for the Payment Session",
            "type": "string"
          },
          "is_selected": {
            "description": "A flag to indicate if the Payment Session has been selected as the method that will be used to complete the purchase.",
            "type": "boolean"
          },
          "status": {
            "description": "Indicates the status of the Payment Session. Will default to `pending`, and will eventually become `authorized`. Payment Sessions may have the status of `requires_more` to indicate that further actions are to be completed by the Customer.",
            "type": "string",
            "enum": [
              "authorized",
              "pending",
              "requires_more",
              "error",
              "canceled"
            ]
          },
          "data": {
            "description": "The data required for the Payment Provider to identify, modify and process the Payment Session. Typically this will be an object that holds an id to the external payment session, but can be an empty object if the Payment Provider doesn't hold any state.",
            "type": "object"
          },
          "created_at": {
            "description": "The date with timezone at which the resource was created.",
            "type": "string",
            "format": "date-time"
          },
          "updated_at": {
            "description": "The date with timezone at which the resource was last updated.",
            "type": "string",
            "format": "date-time"
          }
        }
      },
      "payment": {
        "title": "Payment",
        "description": "Payments represent an amount authorized with a given payment method, Payments can be captured, canceled or refunded.",
        "x-resourceId": "payment",
        "properties": {
          "id": {
            "description": "The id of the Payment. This value will be prefixed with `pay_`.",
            "type": "string"
          },
          "swap_id": {
            "description": "The id of the Swap that the Payment is used for.",
            "type": "string"
          },
          "order_id": {
            "description": "The id of the Order that the Payment is used for.",
            "type": "string"
          },
          "cart_id": {
            "description": "The id of the Cart that the Payment Session is created for.",
            "type": "string"
          },
          "amount": {
            "description": "The amount that the Payment has been authorized for.",
            "type": "integer"
          },
          "currency_code": {
            "description": "The 3 character ISO currency code that the Payment is completed in.",
            "type": "string"
          },
          "amount_refunded": {
            "description": "The amount of the original Payment amount that has been refunded back to the Customer.",
            "type": "integer"
          },
          "provider_id": {
            "description": "The id of the Payment Provider that is responsible for the Payment",
            "type": "string"
          },
          "data": {
            "description": "The data required for the Payment Provider to identify, modify and process the Payment. Typically this will be an object that holds an id to the external payment session, but can be an empty object if the Payment Provider doesn't hold any state.",
            "type": "object"
          },
          "captured_at": {
            "description": "The date with timezone at which the Payment was captured.",
            "type": "string",
            "format": "date-time"
          },
          "canceled_at": {
            "description": "The date with timezone at which the Payment was canceled.",
            "type": "string",
            "format": "date-time"
          },
          "created_at": {
            "description": "The date with timezone at which the resource was created.",
            "type": "string",
            "format": "date-time"
          },
          "updated_at": {
            "description": "The date with timezone at which the resource was last updated.",
            "type": "string",
            "format": "date-time"
          },
          "metadata": {
            "description": "An optional key-value map with additional information.",
            "type": "object"
          }
        }
      },
      "product_collection": {
        "title": "Product Collection",
        "description": "Product Collections represents a group of Products that are related.",
        "x-resourceId": "product_collection",
        "properties": {
          "id": {
            "description": "The id of the Product Collection. This value will be prefixed with `pcol_`.",
            "type": "string"
          },
          "title": {
            "description": "The title that the Product Collection is identified by.",
            "type": "string"
          },
          "handle": {
            "description": "A unique string that identifies the Product Collection - can for example be used in slug structures.",
            "type": "string"
          },
          "products": {
            "description": "The Products contained in the Product Collection.",
            "type": "array",
            "items": {
              "type": "object"
            }
          },
          "created_at": {
            "description": "The date with timezone at which the resource was created.",
            "type": "string",
            "format": "date-time"
          },
          "updated_at": {
            "description": "The date with timezone at which the resource was last updated.",
            "type": "string",
            "format": "date-time"
          },
          "deleted_at": {
            "description": "The date with timezone at which the resource was last updated.",
            "type": "string",
            "format": "date-time"
          },
          "metadata": {
            "description": "An optional key-value map with additional information.",
            "type": "object"
          }
        }
      },
      "product_option_value": {
        "title": "Product Option Value",
        "description": "A value given to a Product Variant's option set. Product Variant have a Product Option Value for each of the Product Options defined on the Product.",
        "x-resourceId": "product_option_value",
        "properties": {
          "id": {
            "description": "The id of the Product Option Value. This value will be prefixed with `optval_`.",
            "type": "string"
          },
          "value": {
            "description": "The value that the Product Variant has defined for the specific Product Option (e.g. if the Product Option is \"Size\" this value could be \"Small\", \"Medium\" or \"Large\").",
            "type": "string"
          },
          "option_id": {
            "description": "The id of the Product Option that the Product Option Value is defined for.",
            "type": "string"
          },
          "variant_id": {
            "description": "The id of the Product Variant that the Product Option Value is defined for.",
            "type": "string"
          },
          "created_at": {
            "description": "The date with timezone at which the resource was created.",
            "type": "string",
            "format": "date-time"
          },
          "updated_at": {
            "description": "The date with timezone at which the resource was last updated.",
            "type": "string",
            "format": "date-time"
          },
          "deleted_at": {
            "description": "The date with timezone at which the resource was last updated.",
            "type": "string",
            "format": "date-time"
          },
          "metadata": {
            "description": "An optional key-value map with additional information.",
            "type": "object"
          }
        }
      },
      "product_option": {
        "title": "Product Option",
        "description": "Product Options define properties that may vary between different variants of a Product. Common Product Options are \"Size\" and \"Color\", but Medusa doesn't limit what Product Options that can be defined.",
        "x-resourceId": "product_option",
        "properties": {
          "id": {
            "description": "The id of the Product Option. This value will be prefixed with `opt_`.",
            "type": "string"
          },
          "title": {
            "description": "The title that the Product Option is defined by (e.g. \"Size\").",
            "type": "string"
          },
          "values": {
            "description": "The Product Option Values that are defined for the Product Option.",
            "type": "array",
            "items": {
              "$ref": "#/components/schemas/product_option_value"
            }
          },
          "product_id": {
            "description": "The id of the Product that the Product Option is defined for.",
            "type": "string"
          },
          "created_at": {
            "description": "The date with timezone at which the resource was created.",
            "type": "string",
            "format": "date-time"
          },
          "updated_at": {
            "description": "The date with timezone at which the resource was last updated.",
            "type": "string",
            "format": "date-time"
          },
          "deleted_at": {
            "description": "The date with timezone at which the resource was deleted.",
            "type": "string",
            "format": "date-time"
          },
          "metadata": {
            "description": "An optional key-value map with additional information.",
            "type": "object"
          }
        }
      },
      "product_tag": {
        "title": "Product Tag",
        "description": "Product Tags can be added to Products for easy filtering and grouping.",
        "x-resourceId": "product_tag",
        "properties": {
          "id": {
            "description": "The id of the Product Tag. This value will be prefixed with `ptag_`.",
            "type": "string"
          },
          "value": {
            "description": "The value that the Product Tag represents (e.g. \"Pants\").",
            "type": "string"
          },
          "created_at": {
            "description": "The date with timezone at which the resource was created.",
            "type": "string",
            "format": "date-time"
          },
          "updated_at": {
            "description": "The date with timezone at which the resource was last updated.",
            "type": "string",
            "format": "date-time"
          },
          "deleted_at": {
            "description": "The date with timezone at which the resource was deleted.",
            "type": "string",
            "format": "date-time"
          },
          "metadata": {
            "description": "An optional key-value map with additional information.",
            "type": "object"
          }
        }
      },
      "product_type": {
        "title": "Product Type",
        "description": "Product Type can be added to Products for filtering and reporting purposes.",
        "x-resourceId": "product_type",
        "properties": {
          "id": {
            "description": "The id of the Product Type. This value will be prefixed with `ptyp_`.",
            "type": "string"
          },
          "value": {
            "description": "The value that the Product Type represents (e.g. \"Clothing\").",
            "type": "string"
          },
          "created_at": {
            "description": "The date with timezone at which the resource was created.",
            "type": "string",
            "format": "date-time"
          },
          "updated_at": {
            "description": "The date with timezone at which the resource was last updated.",
            "type": "string",
            "format": "date-time"
          },
          "deleted_at": {
            "description": "The date with timezone at which the resource was deleted.",
            "type": "string",
            "format": "date-time"
          },
          "metadata": {
            "description": "An optional key-value map with additional information.",
            "type": "object"
          }
        }
      },
      "product_variant": {
        "title": "Product Variant",
        "description": "Product Variants represent a Product with a specific set of Product Option configurations. The maximum number of Product Variants that a Product can have is given by the number of available Product Option combinations.",
        "x-resourceId": "product_variant",
        "properties": {
          "id": {
            "description": "The id of the Product Variant. This value will be prefixed with `variant_`.",
            "type": "string"
          },
          "title": {
            "description": "A title that can be displayed for easy identification of the Product Variant.",
            "type": "string"
          },
          "product_id": {
            "description": "The id of the Product that the Product Variant belongs to.",
            "type": "string"
          },
          "prices": {
            "description": "The Money Amounts defined for the Product Variant. Each Money Amount represents a price in a given currency or a price in a specific Region.",
            "type": "array",
            "items": {
              "$ref": "#/components/schemas/money_amount"
            }
          },
          "sku": {
            "description": "The unique stock keeping unit used to identify the Product Variant. This will usually be a unqiue identifer for the item that is to be shipped, and can be referenced across multiple systems.",
            "type": "string"
          },
          "barcode": {
            "description": "A generic field for a GTIN number that can be used to identify the Product Variant.",
            "type": "string"
          },
          "ean": {
            "description": "An EAN barcode number that can be used to identify the Product Variant.",
            "type": "string"
          },
          "upc": {
            "description": "A UPC barcode number that can be used to identify the Product Variant.",
            "type": "string"
          },
          "inventory_quantity": {
            "description": "The current quantity of the item that is stocked.",
            "type": "integer"
          },
          "allow_backorder": {
            "description": "Whether the Product Variant should be purchasable when `inventory_quantity` is 0.",
            "type": "boolean"
          },
          "manage_inventory": {
            "description": "Whether Medusa should manage inventory for the Product Variant.",
            "type": "boolean"
          },
          "hs_code": {
            "description": "The Harmonized System code of the Product Variant. May be used by Fulfillment Providers to pass customs information to shipping carriers.",
            "type": "string"
          },
          "origin_country": {
            "description": "The country in which the Product Variant was produced. May be used by Fulfillment Providers to pass customs information to shipping carriers.",
            "type": "string"
          },
          "mid_code": {
            "description": "The Manufacturers Identification code that identifies the manufacturer of the Product Variant. May be used by Fulfillment Providers to pass customs information to shipping carriers.",
            "type": "string"
          },
          "material": {
            "description": "The material and composition that the Product Variant is made of, May be used by Fulfillment Providers to pass customs information to shipping carriers.",
            "type": "string"
          },
          "weight": {
            "description": "The weight of the Product Variant. May be used in shipping rate calculations.",
            "type": "string"
          },
          "height": {
            "description": "The height of the Product Variant. May be used in shipping rate calculations.",
            "type": "string"
          },
          "width": {
            "description": "The width of the Product Variant. May be used in shipping rate calculations.",
            "type": "string"
          },
          "length": {
            "description": "The length of the Product Variant. May be used in shipping rate calculations.",
            "type": "string"
          },
          "options": {
            "description": "The Product Option Values specified for the Product Variant.",
            "type": "array",
            "items": {
              "$ref": "#/components/schemas/product_option_value"
            }
          },
          "created_at": {
            "description": "The date with timezone at which the resource was created.",
            "type": "string",
            "format": "date-time"
          },
          "updated_at": {
            "description": "The date with timezone at which the resource was last updated.",
            "type": "string",
            "format": "date-time"
          },
          "deleted_at": {
            "description": "The date with timezone at which the resource was deleted.",
            "type": "string",
            "format": "date-time"
          },
          "metadata": {
            "description": "An optional key-value map with additional information.",
            "type": "object"
          }
        }
      },
      "product": {
        "title": "Product",
        "description": "Products are a grouping of Product Variants that have common properties such as images and descriptions. Products can have multiple options which define the properties that Product Variants differ by.",
        "x-resourceId": "product",
        "properties": {
          "id": {
            "description": "The id of the Product. This value will be prefixed with `prod_`.",
            "type": "string"
          },
          "title": {
            "description": "A title that can be displayed for easy identification of the Product.",
            "type": "string"
          },
          "subtitle": {
            "description": "An optional subtitle that can be used to further specify the Product.",
            "type": "string"
          },
          "description": {
            "description": "A short description of the Product.",
            "type": "string"
          },
          "handle": {
            "description": "A unique identifier for the Product (e.g. for slug structure).",
            "type": "string"
          },
          "is_giftcard": {
            "description": "Whether the Product represents a Gift Card. Products that represent Gift Cards will automatically generate a redeemable Gift Card code once they are purchased.",
            "type": "boolean"
          },
          "images": {
            "description": "Images of the Product",
            "type": "array",
            "items": {
              "$ref": "#/components/schemas/image"
            }
          },
          "thumbnail": {
            "description": "A URL to an image file that can be used to identify the Product.",
            "type": "string"
          },
          "options": {
            "description": "The Product Options that are defined for the Product. Product Variants of the Product will have a unique combination of Product Option Values.",
            "type": "array",
            "items": {
              "$ref": "#/components/schemas/product_option"
            }
          },
          "variants": {
            "description": "The Product Variants that belong to the Product. Each will have a unique combination of Product Option Values.",
            "type": "array",
            "items": {
              "$ref": "#/components/schemas/product_variant"
            }
          },
          "profile_id": {
            "description": "The id of the Shipping Profile that the Product belongs to. Shipping Profiles have a set of defined Shipping Options that can be used to Fulfill a given set of Products.",
            "type": "string"
          },
          "hs_code": {
            "description": "The Harmonized System code of the Product Variant. May be used by Fulfillment Providers to pass customs information to shipping carriers.",
            "type": "string"
          },
          "origin_country": {
            "description": "The country in which the Product Variant was produced. May be used by Fulfillment Providers to pass customs information to shipping carriers.",
            "type": "string"
          },
          "mid_code": {
            "description": "The Manufacturers Identification code that identifies the manufacturer of the Product Variant. May be used by Fulfillment Providers to pass customs information to shipping carriers.",
            "type": "string"
          },
          "material": {
            "description": "The material and composition that the Product Variant is made of, May be used by Fulfillment Providers to pass customs information to shipping carriers.",
            "type": "string"
          },
          "weight": {
            "description": "The weight of the Product Variant. May be used in shipping rate calculations.",
            "type": "string"
          },
          "height": {
            "description": "The height of the Product Variant. May be used in shipping rate calculations.",
            "type": "string"
          },
          "width": {
            "description": "The width of the Product Variant. May be used in shipping rate calculations.",
            "type": "string"
          },
          "length": {
            "description": "The length of the Product Variant. May be used in shipping rate calculations.",
            "type": "string"
          },
          "type": {
            "description": "The Product Type of the Product (e.g. \"Clothing\")",
            "anyOf": [
              {
                "$ref": "#/components/schemas/product_type"
              }
            ]
          },
          "collection": {
            "description": "The Product Collection that the Product belongs to (e.g. \"SS20\")",
            "anyOf": [
              {
                "$ref": "#/components/schemas/product_collection"
              }
            ]
          },
          "tags": {
            "description": "The Product Tags assigned to the Product.",
            "type": "array",
            "items": {
              "$ref": "#/components/schemas/product_tag"
            }
          },
          "created_at": {
            "description": "The date with timezone at which the resource was created.",
            "type": "string",
            "format": "date-time"
          },
          "updated_at": {
            "description": "The date with timezone at which the resource was last updated.",
            "type": "string",
            "format": "date-time"
          },
          "deleted_at": {
            "description": "The date with timezone at which the resource was deleted.",
            "type": "string",
            "format": "date-time"
          },
          "metadata": {
            "description": "An optional key-value map with additional information.",
            "type": "object"
          }
        }
      },
      "refund": {
        "title": "Refund",
        "description": "Refund represent an amount of money transfered back to the Customer for a given reason. Refunds may occur in relation to Returns, Swaps and Claims, but can also be initiated by a store operator.",
        "x-resourceId": "refund",
        "properties": {
          "id": {
            "description": "The id of the Refund. This value will be prefixed with `ref_`.",
            "type": "string"
          },
          "order_id": {
            "description": "The id of the Order that the Refund is related to.",
            "type": "string"
          },
          "amount": {
            "description": "The amount that has be refunded to the Customer.",
            "type": "integer"
          },
          "note": {
            "description": "An optional note explaining why the amount was refunded.",
            "type": "string"
          },
          "reason": {
            "description": "The reason given for the Refund, will automatically be set when processed as part of a Swap, Claim or Return.",
            "type": "string",
            "enum": [
              "discount",
              "return",
              "swap",
              "claim",
              "other"
            ]
          },
          "created_at": {
            "description": "The date with timezone at which the resource was created.",
            "type": "string",
            "format": "date-time"
          },
          "updated_at": {
            "description": "The date with timezone at which the resource was last updated.",
            "type": "string",
            "format": "date-time"
          },
          "metadata": {
            "description": "An optional key-value map with additional information.",
            "type": "object"
          }
        }
      },
      "region": {
        "title": "Region",
        "description": "Regions hold settings for how Customers in a given geographical location shop. The is, for example, where currencies and tax rates are defined. A Region can consist of multiple countries to accomodate common shopping settings across countries.",
        "x-resourceId": "region",
        "properties": {
          "id": {
            "description": "The id of the Region. This value will be prefixed with `reg_`.",
            "type": "string"
          },
          "name": {
            "description": "The name of the region as displayed to the customer. If the Region only has one country it is recommended to write the country name.",
            "type": "string"
          },
          "currency_code": {
            "description": "The 3 character ISO currency code that Customers will shop in in the Region.",
            "type": "string"
          },
          "tax_rate": {
            "description": "The tax rate that should be charged on purchases in the Region.",
            "type": "number"
          },
          "tax_code": {
            "description": "The tax code used on purchases in the Region. This may be used by other systems for accounting purposes.",
            "type": "string"
          },
          "countries": {
            "description": "The countries that are included in the Region.",
            "type": "array",
            "items": {
              "$ref": "#/components/schemas/country"
            }
          },
          "payment_providers": {
            "description": "The Payment Providers that can be used to process Payments in the Region.",
            "type": "array",
            "items": {
              "$ref": "#/components/schemas/payment_provider"
            }
          },
          "fulfillment_providers": {
            "description": "The Fulfillment Providers that can be used to fulfill orders in the Region.",
            "type": "array",
            "items": {
              "$ref": "#/components/schemas/fulfillment_provider"
            }
          },
          "created_at": {
            "description": "The date with timezone at which the resource was created.",
            "type": "string",
            "format": "date-time"
          },
          "updated_at": {
            "description": "The date with timezone at which the resource was last updated.",
            "type": "string",
            "format": "date-time"
          },
          "deleted_at": {
            "description": "The date with timezone at which the resource was deleted.",
            "type": "string",
            "format": "date-time"
          },
          "metadata": {
            "description": "An optional key-value map with additional information.",
            "type": "object"
          }
        }
      },
      "return_item": {
        "title": "Return Item",
        "description": "Correlates a Line Item with a Return, keeping track of the quantity of the Line Item that will be returned.",
        "x-resourceId": "return_item",
        "properties": {
          "return_id": {
            "description": "The id of the Return that the Return Item belongs to.",
            "type": "string"
          },
          "item_id": {
            "description": "The id of the Line Item that the Return Item references.",
            "type": "string"
          },
          "item": {
            "description": "The Line Item that the Return Item references.",
            "anyOf": [
              {
                "$ref": "#/components/schemas/line_item"
              }
            ]
          },
          "quantity": {
            "description": "The quantity of the Line Item that is included in the Return.",
            "type": "integer"
          },
          "is_requested": {
            "description": "Whether the Return Item was requested initially or received unexpectedly in the warehouse.",
            "type": "boolean"
          },
          "requested_quantity": {
            "description": "The quantity that was originally requested to be returned.",
            "type": "integer"
          },
          "recieved_quantity": {
            "description": "The quantity that was received in the warehouse.",
            "type": "integer"
          },
          "metadata": {
            "description": "An optional key-value map with additional information.",
            "type": "object"
          }
        }
      },
      "return": {
        "title": "Return",
        "description": "Return orders hold information about Line Items that a Customer wishes to send back, along with how the items will be returned. Returns can be used as part of a Swap.",
        "x-resourceId": "return",
        "properties": {
          "id": {
            "description": "The id of the Return. This value will be prefixed with `ret_`.",
            "type": "string"
          },
          "status": {
            "description": "Status of the Return.",
            "type": "string",
            "enum": [
              "requested",
              "received",
              "requires_action"
            ]
          },
          "items": {
            "description": "The Return Items that will be shipped back to the warehouse. type: array items: $ref: "
          },
          "swap_id": {
            "description": "The id of the Swap that the Return is a part of.",
            "type": "string"
          },
          "order_id": {
            "description": "The id of the Order that the Return is made from.",
            "type": "string"
          },
          "claim_order_id": {
            "description": "The id of the Claim that the Return is a part of.",
            "type": "string"
          },
          "shipping_method": {
            "description": "The Shipping Method that will be used to send the Return back. Can be null if the Customer facilitates the return shipment themselves.",
            "anyOf": [
              {
                "$ref": "#/components/schemas/shipping_method"
              }
            ]
          },
          "shipping_data": {
            "description": "Data about the return shipment as provided by the Fulfilment Provider that handles the return shipment.",
            "type": "object"
          },
          "refund_amount": {
            "description": "The amount that should be refunded as a result of the return.",
            "type": "integer"
          },
          "received_at": {
            "description": "The date with timezone at which the return was received.",
            "type": "string",
            "format": "date-time"
          },
          "created_at": {
            "description": "The date with timezone at which the resource was created.",
            "type": "string",
            "format": "date-time"
          },
          "updated_at": {
            "description": "The date with timezone at which the resource was last updated.",
            "type": "string",
            "format": "date-time"
          },
          "metadata": {
            "description": "An optional key-value map with additional information.",
            "type": "object"
          }
        }
      },
      "shipping_method": {
        "title": "Shipping Method",
        "description": "Shipping Methods represent a way in which an Order or Return can be shipped. Shipping Methods are built from a Shipping Option, but may contain additional details, that can be necessary for the Fulfillment Provider to handle the shipment.",
        "x-resourceId": "shipping_method",
        "properties": {
          "id": {
            "description": "The id of the Shipping Method. This value will be prefixed with `sm_`.",
            "type": "string"
          },
          "shipping_option_id": {
            "description": "The id of the Shipping Option that the Shipping Method is built from.",
            "type": "string"
          },
          "shipping_option": {
            "description": "The Shipping Option that the Shipping Method is built from.",
            "anyOf": [
              {
                "$ref": "#/components/schemas/shipping_option"
              }
            ]
          },
          "order_id": {
            "description": "The id of the Order that the Shipping Method is used on.",
            "type": "string"
          },
          "return_id": {
            "description": "The id of the Return that the Shipping Method is used on.",
            "type": "string"
          },
          "swap_id": {
            "description": "The id of the Swap that the Shipping Method is used on.",
            "type": "string"
          },
          "cart_id": {
            "description": "The id of the Cart that the Shipping Method is used on.",
            "type": "string"
          },
          "claim_order_id": {
            "description": "The id of the Claim that the Shipping Method is used on.",
            "type": "string"
          },
          "price": {
            "description": "The amount to charge for the Shipping Method. The currency of the price is defined by the Region that the Order that the Shipping Method belongs to is a part of.",
            "type": "integer"
          },
          "data": {
            "description": "Additional data that the Fulfillment Provider needs to fulfill the shipment. This is used in combination with the Shipping Options data, and may contain information such as a drop point id.",
            "type": "object"
          }
        }
      },
      "shipping_option_requirement": {
        "title": "Shipping Option Requirement",
        "description": "A requirement that a Cart must satisfy for the Shipping Option to be available to the Cart.",
        "x-resourceId": "shipping_option_requirement",
        "properties": {
          "id": {
            "description": "The id of the Shipping Option Requirement. This value will be prefixed with `sor_`.",
            "type": "string"
          },
          "shipping_option_id": {
            "description": "The id of the Shipping Option that the Shipping Option Requirement belongs to.",
            "type": "string"
          },
          "type": {
            "description": "The type of the requirement, this defines how the value will be compared to the Cart's total. `min_subtotal` requirements define the minimum subtotal that is needed for the Shipping Option to be available, while the `max_subtotal` defines the maximum subtotal that the Cart can have for the Shipping Option to be available.",
            "type": "string",
            "enum": [
              "min_subtotal",
              "max_subtotal"
            ]
          },
          "amount": {
            "description": "The amount to compare the Cart subtotal to.",
            "type": "integer"
          }
        }
      },
      "shipping_option": {
        "title": "Shipping Option",
        "description": "Shipping Options represent a way in which an Order or Return can be shipped. Shipping Options have an associated Fulfillment Provider that will be used when the fulfillment of an Order is initiated. Shipping Options themselves cannot be added to Carts, but serve as a template for Shipping Methods. This distinction makes it possible to customize individual Shipping Methods with additional information.",
        "x-resourceId": "shipping_option",
        "properties": {
          "id": {
            "description": "The id of the Shipping Option. This value will be prefixed with `so_`.",
            "type": "string"
          },
          "name": {
            "description": "The name given to the Shipping Option - this may be displayed to the Customer.",
            "type": "string"
          },
          "region_id": {
            "description": "The id of the Region that the Shipping Option belongs to.",
            "type": "string"
          },
          "region": {
            "description": "The id of the Region that the Shipping Option belongs to.",
            "anyOf": [
              {
                "$ref": "#/components/schemas/region"
              }
            ]
          },
          "profile_id": {
            "description": "The id of the Shipping Profile that the Shipping Option belongs to. Shipping Profiles have a set of defined Shipping Options that can be used to Fulfill a given set of Products.",
            "type": "string"
          },
          "provider_id": {
            "description": "The id of the Fulfillment Provider, that will be used to process Fulfillments from the Shipping Option.",
            "type": "string"
          },
          "price_type": {
            "description": "The type of pricing calculation that is used when creatin Shipping Methods from the Shipping Option. Can be `flat_rate` for fixed prices or `calculated` if the Fulfillment Provider can provide price calulations.",
            "type": "string",
            "enum": [
              "flat_rate",
              "calculated"
            ]
          },
          "amount": {
            "description": "The amount to charge for shipping when the Shipping Option price type is `flat_rate`.",
            "type": "integer"
          },
          "is_return": {
            "description": "Flag to indicate if the Shipping Option can be used for Return shipments.",
            "type": "boolean"
          },
          "requirements": {
            "description": "The requirements that must be satisfied for the Shipping Option to be available for a Cart.",
            "type": "array",
            "items": {
              "$ref": "#/components/schemas/shipping_option_requirement"
            }
          },
          "data": {
            "description": "The data needed for the Fulfillment Provider to identify the Shipping Option.",
            "type": "object"
          },
          "created_at": {
            "description": "The date with timezone at which the resource was created.",
            "type": "string",
            "format": "date-time"
          },
          "updated_at": {
            "description": "The date with timezone at which the resource was last updated.",
            "type": "string",
            "format": "date-time"
          },
          "deleted_at": {
            "description": "The date with timezone at which the resource was deleted.",
            "type": "string",
            "format": "date-time"
          },
          "metadata": {
            "description": "An optional key-value map with additional information.",
            "type": "object"
          }
        }
      },
      "shipping_profile": {
        "title": "Shipping Profile",
        "description": "Shipping Profiles have a set of defined Shipping Options that can be used to fulfill a given set of Products.",
        "x-resourceId": "shipping_profile",
        "properties": {
          "id": {
            "description": "The id of the Shipping Profile. This value will be prefixed with `sp_`.",
            "type": "string"
          },
          "name": {
            "description": "The name given to the Shipping profile - this may be displayed to the Customer.",
            "type": "string"
          },
          "type": {
            "description": "The type of the Shipping Profile, may be `default`, `gift_card` or `custom`.",
            "type": "string",
            "enum": [
              "default",
              "gift_card",
              "custom"
            ]
          },
          "products": {
            "description": "The Products that the Shipping Profile defines Shipping Options for.",
            "type": "array",
            "items": {
              "$ref": "#/components/schemas/product"
            }
          },
          "shipping_options": {
            "description": "The Shipping Options that can be used to fulfill the Products in the Shipping Profile.",
            "type": "array",
            "items": {
              "anyOf": [
                {
                  "$ref": "#/components/schemas/shipping_option"
                }
              ]
            }
          },
          "created_at": {
            "description": "The date with timezone at which the resource was created.",
            "type": "string",
            "format": "date-time"
          },
          "updated_at": {
            "description": "The date with timezone at which the resource was last updated.",
            "type": "string",
            "format": "date-time"
          },
          "deleted_at": {
            "description": "The date with timezone at which the resource was deleted.",
            "type": "string",
            "format": "date-time"
          },
          "metadata": {
            "description": "An optional key-value map with additional information.",
            "type": "object"
          }
        }
      },
      "store": {
        "title": "Store",
        "description": "Holds settings for the Store, such as name, currencies, etc.",
        "x-resourceId": "store",
        "properties": {
          "id": {
            "description": "The id of the Store. This value will be prefixed with `store_`.",
            "type": "string"
          },
          "name": {
            "description": "The name of the Store - this may be displayed to the Customer.",
            "type": "string"
          },
          "default_currency_code": {
            "description": "The default currency code used when no other currency code is specified.",
            "type": "string"
          },
          "currencies": {
            "description": "The currencies that are enabled for the Store.",
            "type": "array",
            "items": {
              "$ref": "#/components/schemas/currency"
            }
          },
          "swap_link_template": {
            "description": "A template to generate Swap links from use {{cart_id}} to include the Swap's `cart_id` in the link.",
            "type": "string"
          },
          "created_at": {
            "description": "The date with timezone at which the resource was created.",
            "type": "string",
            "format": "date-time"
          },
          "updated_at": {
            "description": "The date with timezone at which the resource was last updated.",
            "type": "string",
            "format": "date-time"
          },
          "metadata": {
            "description": "An optional key-value map with additional information.",
            "type": "object"
          }
        }
      },
      "swap": {
        "title": "Swap",
        "description": "Swaps can be created when a Customer wishes to exchange Products that they have purchased to different Products. Swaps consist of a Return of previously purchased Products and a Fulfillment of new Products, the amount paid for the Products being returned will be used towards payment for the new Products. In the case where the amount paid for the the Products being returned exceed the amount to be paid for the new Products, a Refund will be issued for the difference.",
        "x-resourceId": "swap",
        "properties": {
          "id": {
            "description": "The id of the Swap. This value will be prefixed with `swap_`.",
            "type": "string"
          },
          "fulfillment_status": {
            "description": "The status of the Fulfillment of the Swap.",
            "type": "string",
            "enum": [
              "not_fulfilled",
              "partially_fulfilled",
              "fulfilled",
              "partially_shipped",
              "shipped",
              "partially_returned",
              "returned",
              "canceled",
              "requires_action"
            ]
          },
          "payment_status": {
            "description": "The status of the Payment of the Swap. The payment may either refer to the refund of an amount or the authorization of a new amount.",
            "type": "string",
            "enum": [
              "not_paid",
              "awaiting",
              "captured",
              "canceled",
              "difference_refunded",
              "requires_action"
            ]
          },
          "order_id": {
            "description": "The id of the Order where the Line Items to be returned where purchased.",
            "type": "string"
          },
          "additional_items": {
            "description": "The new Line Items to ship to the Customer.",
            "type": "array",
            "items": {
              "$ref": "#/components/schemas/line_item"
            }
          },
          "return_order": {
            "description": "The Return that is issued for the return part of the Swap.",
            "anyOf": [
              {
                "$ref": "#/components/schemas/return"
              }
            ]
          },
          "fulfillments": {
            "description": "The Fulfillments used to send the new Line Items.",
            "type": "array",
            "items": {
              "$ref": "#/components/schemas/fulfillment"
            }
          },
          "payment": {
            "description": "The Payment authorized when the Swap requires an additional amount to be charged from the Customer.",
            "anyOf": [
              {
                "$ref": "#/components/schemas/payment"
              }
            ]
          },
          "difference_due": {
            "description": "The difference that is paid or refunded as a result of the Swap. May be negative when the amount paid for the returned items exceed the total of the new Products.",
            "type": "integer"
          },
          "shipping_address": {
            "description": "The Address to send the new Line Items to - in most cases this will be the same as the shipping address on the Order.",
            "anyOf": [
              {
                "$ref": "#/components/schemas/address"
              }
            ]
          },
          "shipping_methods": {
            "description": "The Shipping Methods used to fulfill the addtional items purchased.",
            "type": "array",
            "items": {
              "$ref": "#/components/schemas/shipping_method"
            }
          },
          "cart_id": {
            "description": "The id of the Cart that the Customer will use to confirm the Swap.",
            "type": "string"
          },
          "confirmed_at": {
            "description": "The date with timezone at which the Swap was confirmed by the Customer.",
            "type": "string",
            "format": "date-time"
          },
          "created_at": {
            "description": "The date with timezone at which the resource was created.",
            "type": "string",
            "format": "date-time"
          },
          "updated_at": {
            "description": "The date with timezone at which the resource was last updated.",
            "type": "string",
            "format": "date-time"
          },
          "metadata": {
            "description": "An optional key-value map with additional information.",
            "type": "object"
          }
        }
      },
      "tracking_link": {
        "title": "Tracking Link",
        "description": "Tracking Link holds information about tracking numbers for a Fulfillment. Tracking Links can optionally contain a URL that can be visited to see the status of the shipment.",
        "x-resourceId": "tracking_link",
        "properties": {
          "id": {
            "description": "The id of the Tracking Link. This value will be prefixed with `tlink_`.",
            "type": "string"
          },
          "url": {
            "description": "The URL at which the status of the shipment can be tracked.",
            "type": "string"
          },
          "tracking_number": {
            "description": "The tracking number given by the shipping carrier.",
            "type": "string"
          },
          "fulfillment_id": {
            "description": "The id of the Fulfillment that the Tracking Link references.",
            "type": "string"
          },
          "created_at": {
            "description": "The date with timezone at which the resource was created.",
            "type": "string",
            "format": "date-time"
          },
          "updated_at": {
            "description": "The date with timezone at which the resource was last updated.",
            "type": "string",
            "format": "date-time"
          },
          "deleted_at": {
            "description": "The date with timezone at which the resource was deleted.",
            "type": "string",
            "format": "date-time"
          },
          "metadata": {
            "description": "An optional key-value map with additional information.",
            "type": "object"
          }
        }
      },
      "user": {
        "title": "User",
        "description": "Represents a User who can manage store settings.",
        "x-resourceId": "user",
        "properties": {
          "id": {
            "description": "The unique id of the User. This will be prefixed with `usr_`",
            "type": "string"
          },
          "email": {
            "description": "The email of the User",
            "type": "string"
          },
          "first_name": {
            "type": "string"
          },
          "last_name": {
            "description": "The Customer's billing address.",
            "anyOf": [
              {
                "$ref": "#/components/schemas/address"
              }
            ]
          },
          "created_at": {
            "type": "string",
            "format": "date-time"
          },
          "updated_at": {
            "type": "string",
            "format": "date-time"
          },
          "deleted_at": {
            "type": "string",
            "format": "date-time"
          },
          "metadata": {
            "type": "object"
          }
        }
      }
    }
  }
}<|MERGE_RESOLUTION|>--- conflicted
+++ resolved
@@ -75,6 +75,130 @@
     }
   ],
   "paths": {
+    "/auth": {
+      "post": {
+        "operationId": "PostAuth",
+        "summary": "Authenticate Customer",
+        "description": "Logs a Customer in and authorizes them to view their details. Successful authentication will set a session cookie in the Customer's browser.",
+        "parameters": [],
+        "tags": [
+          "Auth"
+        ],
+        "responses": {
+          "200": {
+            "description": "OK",
+            "content": {
+              "application/json": {
+                "schema": {
+                  "properties": {
+                    "customer": {
+                      "$ref": "#/components/schemas/customer"
+                    }
+                  }
+                }
+              }
+            }
+          }
+        },
+        "requestBody": {
+          "content": {
+            "application/json": {
+              "schema": {
+                "type": "object",
+                "required": [
+                  "email",
+                  "password"
+                ],
+                "properties": {
+                  "email": {
+                    "type": "string",
+                    "description": "The Customer's email."
+                  },
+                  "password": {
+                    "type": "string",
+                    "description": "The Customer's password."
+                  }
+                }
+              }
+            }
+          }
+        }
+      },
+      "delete": {
+        "operationId": "DeleteAuth",
+        "summary": "Log out",
+        "description": "Destroys a Customer's authenticated session.",
+        "tags": [
+          "Auth"
+        ],
+        "responses": {
+          "200": {
+            "description": "OK"
+          }
+        }
+      },
+      "get": {
+        "operationId": "GetAuth",
+        "summary": "Get Session",
+        "description": "Gets the currently logged in Customer.",
+        "tags": [
+          "Auth"
+        ],
+        "responses": {
+          "200": {
+            "description": "OK",
+            "content": {
+              "application/json": {
+                "schema": {
+                  "properties": {
+                    "customer": {
+                      "$ref": "#/components/schemas/customer"
+                    }
+                  }
+                }
+              }
+            }
+          }
+        }
+      }
+    },
+    "/auth/{email}": {
+      "get": {
+        "operationId": "GetAuthEmail",
+        "summary": "Check if email has account",
+        "description": "Checks if a Customer with the given email has signed up.",
+        "parameters": [
+          {
+            "in": "path",
+            "name": "email",
+            "required": true,
+            "description": "The Customer's email.",
+            "schema": {
+              "type": "string"
+            }
+          }
+        ],
+        "tags": [
+          "Auth"
+        ],
+        "responses": {
+          "200": {
+            "description": "OK",
+            "content": {
+              "application/json": {
+                "schema": {
+                  "properties": {
+                    "exists": {
+                      "type": "boolean"
+                    }
+                  }
+                }
+              }
+            }
+          }
+        }
+      }
+    },
     "/carts/{id}/shipping-methods": {
       "post": {
         "operationId": "PostCartsCartShippingMethod",
@@ -217,13 +341,10 @@
                         }
                       }
                     }
-<<<<<<< HEAD
                   },
                   "context": {
                     "description": "An optional object to provide context to the Cart. The `context` field is automatically populated with `ip` and `user_agent`",
                     "type": "object"
-=======
->>>>>>> 31d5bb01
                   }
                 }
               }
@@ -678,7 +799,6 @@
                 ],
                 "properties": {
                   "provider_id": {
-<<<<<<< HEAD
                     "type": "string",
                     "description": "The id of the Payment Provider."
                   }
@@ -861,279 +981,12 @@
         "operationId": "PostCustomersCustomerAddresses",
         "summary": "Add a Shipping Address",
         "description": "Adds a Shipping Address to a Customer's saved addresses.",
-=======
-                    "type": "string",
-                    "description": "The id of the Payment Provider."
-                  }
-                }
-              }
-            }
-          }
-        }
-      }
-    },
-    "/store/carts/{id}": {
-      "post": {
-        "operationId": "PostCartsCart",
-        "summary": "Update a Cart\"",
-        "description": "Updates a Cart.",
->>>>>>> 31d5bb01
         "parameters": [
           {
             "in": "path",
             "name": "id",
             "required": true,
-<<<<<<< HEAD
             "description": "The Customer id.",
-=======
-            "description": "The id of the Cart.",
->>>>>>> 31d5bb01
-            "schema": {
-              "type": "string"
-            }
-          }
-        ],
-        "requestBody": {
-          "content": {
-            "application/json": {
-              "schema": {
-                "properties": {
-<<<<<<< HEAD
-                  "address": {
-                    "description": "The Address to add to the Customer.",
-                    "anyOf": [
-                      {
-                        "$ref": "#/components/schemas/address"
-                      }
-                    ]
-=======
-                  "region_id": {
-                    "type": "string",
-                    "description": "The id of the Region to create the Cart in."
-                  },
-                  "country_code": {
-                    "type": "string",
-                    "description": "The 2 character ISO country code to create the Cart in."
-                  },
-                  "email": {
-                    "type": "string",
-                    "description": "An email to be used on the Cart."
-                  },
-                  "billing_address": {
-                    "description": "The Address to be used for billing purposes.",
-                    "anyOf": [
-                      {
-                        "$ref": "#/components/schemas/address"
-                      }
-                    ]
-                  },
-                  "shipping_address": {
-                    "description": "The Address to be used for shipping.",
-                    "anyOf": [
-                      {
-                        "$ref": "#/components/schemas/address"
-                      }
-                    ]
-                  },
-                  "gift_cards": {
-                    "description": "An array of Gift Card codes to add to the Cart.",
-                    "type": "array",
-                    "items": {
-                      "properties": {
-                        "code": {
-                          "description": "The code that a Gift Card is identified by.",
-                          "type": "string"
-                        }
-                      }
-                    }
-                  },
-                  "discounts": {
-                    "description": "An array of Discount codes to add to the Cart.",
-                    "type": "array",
-                    "items": {
-                      "properties": {
-                        "code": {
-                          "description": "The code that a Discount is identifed by.",
-                          "type": "string"
-                        }
-                      }
-                    }
-                  },
-<<<<<<< HEAD
-                  "context": {
-                    "description": "An optional object to provide context to the Cart. The `context` field is automatically populated with `ip` and `user_agent`",
-                    "type": "object"
-=======
-                  "customer_id": {
-                    "description": "The id of the Customer to associate the Cart with.",
-                    "type": "string"
->>>>>>> origin/master
->>>>>>> 31d5bb01
-                  }
-                }
-              }
-            }
-          }
-        },
-        "tags": [
-          "Customer"
-        ],
-        "responses": {
-          "200": {
-<<<<<<< HEAD
-            "description": "A successful response",
-=======
-            "description": "OK",
->>>>>>> 31d5bb01
-            "content": {
-              "application/json": {
-                "schema": {
-                  "properties": {
-                    "customer": {
-                      "$ref": "#/components/schemas/customer"
-                    }
-                  }
-                }
-              }
-            }
-          }
-        }
-      }
-    },
-<<<<<<< HEAD
-    "/customers": {
-      "post": {
-        "operationId": "PostCustomers",
-        "summary": "Create a Customer",
-        "description": "Creates a Customer account.",
-        "parameters": [],
-=======
-    "/carts/{id}/payment-session/update": {
-      "post": {
-        "operationId": "PostCartsCartPaymentSessionUpdate",
-        "summary": "Update a Payment Session",
-        "description": "Updates a Payment Session with additional data.",
-        "parameters": [
-          {
-            "in": "path",
-            "name": "id",
-            "required": true,
-            "description": "The id of the Cart.",
-            "schema": {
-              "type": "string"
-            }
-          }
-        ],
->>>>>>> 31d5bb01
-        "tags": [
-          "Customer"
-        ],
-        "responses": {
-          "200": {
-            "description": "OK",
-            "content": {
-              "application/json": {
-                "schema": {
-                  "properties": {
-                    "customer": {
-                      "$ref": "#/components/schemas/customer"
-                    }
-                  }
-                }
-              }
-            }
-          }
-        },
-        "requestBody": {
-          "content": {
-            "application/json": {
-              "schema": {
-                "type": "object",
-                "required": [
-<<<<<<< HEAD
-                  "email",
-                  "first_name",
-                  "last_name",
-                  "password"
-                ],
-                "properties": {
-                  "email": {
-                    "type": "string",
-                    "description": "The Customer's email address."
-                  },
-                  "first_name": {
-                    "type": "string",
-                    "description": "The Customer's first name."
-                  },
-                  "last_name": {
-                    "type": "string",
-                    "description": "The Customer's last name."
-                  },
-                  "password": {
-                    "type": "string",
-                    "description": "The Customer's password for login."
-                  },
-                  "phone": {
-                    "type": "string",
-                    "description": "The Customer's phone number."
-                  }
-                }
-              }
-            }
-          }
-        }
-      }
-    },
-    "/customers/{id}/addresses/{address_id}": {
-      "delete": {
-        "operationId": "DeleteCustomersCustomerAddressesAddress",
-        "summary": "Delete an Address",
-        "description": "Removes an Address from the Customer's saved addresse.",
-=======
-                  "provider_id",
-                  "data"
-                ],
-                "properties": {
-                  "provider_id": {
-                    "type": "string",
-                    "description": "The id of the Payment Provider responsible for the Payment Session to update."
-                  },
-                  "data": {
-                    "type": "object",
-                    "description": "The data to update the payment session with."
-                  }
-                }
-              }
-            }
-          }
-        }
-      }
-    },
-    "/customers/{id}/addresses": {
-      "post": {
-        "operationId": "PostCustomersCustomerAddresses",
-        "summary": "Add a Shipping Address",
-        "description": "Adds a Shipping Address to a Customer's saved addresses.",
->>>>>>> 31d5bb01
-        "parameters": [
-          {
-            "in": "path",
-            "name": "id",
-            "required": true,
-<<<<<<< HEAD
-            "description": "The id of the Customer.",
-            "schema": {
-              "type": "string"
-            }
-          },
-          {
-            "in": "path",
-            "name": "address_id",
-            "required": true,
-            "description": "The id of the Address to remove.",
-=======
-            "description": "The Customer id.",
->>>>>>> 31d5bb01
             "schema": {
               "type": "string"
             }
@@ -1176,88 +1029,6 @@
             }
           }
         }
-<<<<<<< HEAD
-      },
-      "post": {
-        "operationId": "PostCustomersCustomerAddressesAddress",
-        "summary": "Update a Shipping Address",
-        "description": "Updates a Customer's saved Shipping Address.",
-        "parameters": [
-          {
-            "in": "path",
-            "name": "id",
-            "required": true,
-            "description": "The Customer id.",
-            "schema": {
-              "type": "string"
-            }
-          },
-          {
-            "in": "path",
-            "name": "address_id",
-            "required": true,
-            "description": "The id of the Address to update.",
-            "schema": {
-              "type": "string"
-            }
-          }
-        ],
-        "requestBody": {
-          "content": {
-            "application/json": {
-              "schema": {
-                "properties": {
-                  "address": {
-                    "description": "The updated Address.",
-                    "anyOf": [
-                      {
-                        "$ref": "#/components/schemas/address"
-                      }
-                    ]
-                  }
-                }
-              }
-            }
-          }
-        },
-        "tags": [
-          "Customer"
-        ],
-        "responses": {
-          "200": {
-            "description": "OK",
-            "content": {
-              "application/json": {
-                "schema": {
-                  "properties": {
-                    "customer": {
-                      "$ref": "#/components/schemas/customer"
-                    }
-                  }
-                }
-              }
-            }
-          }
-        }
-      }
-    },
-    "/customers/{id}": {
-      "get": {
-        "operationId": "GetCustomersCustomer",
-        "summary": "Retrieves a Customer",
-        "description": "Retrieves a Customer - the Customer must be logged in to retrieve their details.",
-        "parameters": [
-          {
-            "in": "path",
-            "name": "id",
-            "required": true,
-            "description": "The id of the Customer.",
-            "schema": {
-              "type": "string"
-            }
-          }
-        ],
-=======
       }
     },
     "/customers": {
@@ -1266,7 +1037,6 @@
         "summary": "Create a Customer",
         "description": "Creates a Customer account.",
         "parameters": [],
->>>>>>> 31d5bb01
         "tags": [
           "Customer"
         ],
@@ -1323,13 +1093,6 @@
             }
           }
         }
-<<<<<<< HEAD
-      },
-      "post": {
-        "operationId": "PostCustomersCustomer",
-        "summary": "Update Customer details",
-        "description": "Updates a Customer's saved details.",
-=======
       }
     },
     "/customers/{id}/addresses/{address_id}": {
@@ -1337,15 +1100,12 @@
         "operationId": "DeleteCustomersCustomerAddressesAddress",
         "summary": "Delete an Address",
         "description": "Removes an Address from the Customer's saved addresse.",
->>>>>>> 31d5bb01
         "parameters": [
           {
             "in": "path",
             "name": "id",
             "required": true,
             "description": "The id of the Customer.",
-<<<<<<< HEAD
-=======
             "schema": {
               "type": "string"
             }
@@ -1355,7 +1115,140 @@
             "name": "address_id",
             "required": true,
             "description": "The id of the Address to remove.",
->>>>>>> 31d5bb01
+            "schema": {
+              "type": "string"
+            }
+          }
+        ],
+        "tags": [
+          "Customer"
+        ],
+        "responses": {
+          "200": {
+            "description": "OK",
+            "content": {
+              "application/json": {
+                "schema": {
+                  "properties": {
+                    "customer": {
+                      "$ref": "#/components/schemas/customer"
+                    }
+                  }
+                }
+              }
+            }
+          }
+        }
+      },
+      "post": {
+        "operationId": "PostCustomersCustomerAddressesAddress",
+        "summary": "Update a Shipping Address",
+        "description": "Updates a Customer's saved Shipping Address.",
+        "parameters": [
+          {
+            "in": "path",
+            "name": "id",
+            "required": true,
+            "description": "The Customer id.",
+            "schema": {
+              "type": "string"
+            }
+          },
+          {
+            "in": "path",
+            "name": "address_id",
+            "required": true,
+            "description": "The id of the Address to update.",
+            "schema": {
+              "type": "string"
+            }
+          }
+        ],
+        "requestBody": {
+          "content": {
+            "application/json": {
+              "schema": {
+                "properties": {
+                  "address": {
+                    "description": "The updated Address.",
+                    "anyOf": [
+                      {
+                        "$ref": "#/components/schemas/address"
+                      }
+                    ]
+                  }
+                }
+              }
+            }
+          }
+        },
+        "tags": [
+          "Customer"
+        ],
+        "responses": {
+          "200": {
+            "description": "OK",
+            "content": {
+              "application/json": {
+                "schema": {
+                  "properties": {
+                    "customer": {
+                      "$ref": "#/components/schemas/customer"
+                    }
+                  }
+                }
+              }
+            }
+          }
+        }
+      }
+    },
+    "/customers/{id}": {
+      "get": {
+        "operationId": "GetCustomersCustomer",
+        "summary": "Retrieves a Customer",
+        "description": "Retrieves a Customer - the Customer must be logged in to retrieve their details.",
+        "parameters": [
+          {
+            "in": "path",
+            "name": "id",
+            "required": true,
+            "description": "The id of the Customer.",
+            "schema": {
+              "type": "string"
+            }
+          }
+        ],
+        "tags": [
+          "Customer"
+        ],
+        "responses": {
+          "200": {
+            "description": "OK",
+            "content": {
+              "application/json": {
+                "schema": {
+                  "properties": {
+                    "customer": {
+                      "$ref": "#/components/schemas/customer"
+                    }
+                  }
+                }
+              }
+            }
+          }
+        }
+      },
+      "post": {
+        "operationId": "PostCustomersCustomer",
+        "summary": "Update Customer details",
+        "description": "Updates a Customer's saved details.",
+        "parameters": [
+          {
+            "in": "path",
+            "name": "id",
+            "required": true,
+            "description": "The id of the Customer.",
             "schema": {
               "type": "string"
             }
@@ -1406,7 +1299,6 @@
             }
           }
         }
-<<<<<<< HEAD
       }
     },
     "/customers/{id}/payment-methods": {
@@ -1414,55 +1306,17 @@
         "operationId": "GetCustomersCustomerPaymentMethods",
         "summary": "Retrieve saved payment methods",
         "description": "Retrieves a list of a Customer's saved payment methods. Payment methods are saved with Payment Providers and it is their responsibility to fetch saved methods.",
-=======
-      },
-      "post": {
-        "operationId": "PostCustomersCustomerAddressesAddress",
-        "summary": "Update a Shipping Address",
-        "description": "Updates a Customer's saved Shipping Address.",
->>>>>>> 31d5bb01
         "parameters": [
           {
             "in": "path",
             "name": "id",
             "required": true,
-<<<<<<< HEAD
             "description": "The id of the Customer.",
-=======
-            "description": "The Customer id.",
             "schema": {
               "type": "string"
             }
-          },
-          {
-            "in": "path",
-            "name": "address_id",
-            "required": true,
-            "description": "The id of the Address to update.",
->>>>>>> 31d5bb01
-            "schema": {
-              "type": "string"
-            }
-          }
-        ],
-        "requestBody": {
-          "content": {
-            "application/json": {
-              "schema": {
-                "properties": {
-                  "address": {
-                    "description": "The updated Address.",
-                    "anyOf": [
-                      {
-                        "$ref": "#/components/schemas/address"
-                      }
-                    ]
-                  }
-                }
-              }
-            }
-          }
-        },
+          }
+        ],
         "tags": [
           "Customer"
         ],
@@ -1473,7 +1327,6 @@
               "application/json": {
                 "schema": {
                   "properties": {
-<<<<<<< HEAD
                     "payment_methods": {
                       "type": "array",
                       "items": {
@@ -1502,24 +1355,6 @@
         "operationId": "GetCustomersCustomerOrders",
         "summary": "Retrieve Customer Orders",
         "description": "Retrieves a list of a Customer's Orders.",
-=======
-                    "customer": {
-                      "$ref": "#/components/schemas/customer"
-                    }
-                  }
-                }
-              }
-            }
-          }
-        }
-      }
-    },
-    "/customers/{id}": {
-      "get": {
-        "operationId": "GetCustomersCustomer",
-        "summary": "Retrieves a Customer",
-        "description": "Retrieves a Customer - the Customer must be logged in to retrieve their details.",
->>>>>>> 31d5bb01
         "parameters": [
           {
             "in": "path",
@@ -1541,16 +1376,11 @@
               "application/json": {
                 "schema": {
                   "properties": {
-<<<<<<< HEAD
                     "payment_methods": {
                       "type": "array",
                       "items": {
                         "$ref": "#/components/schemas/order"
                       }
-=======
-                    "customer": {
-                      "$ref": "#/components/schemas/customer"
->>>>>>> 31d5bb01
                     }
                   }
                 }
@@ -1562,15 +1392,9 @@
     },
     "/customers/{id}/password-token": {
       "post": {
-<<<<<<< HEAD
         "operationId": "PostCustomersCustomerPasswordToken",
         "summary": "Creates a reset password token",
         "description": "Creates a reset password token to be used in a subsequent /reset-password request. The password token should be sent out of band e.g. via email and will not be returned.",
-=======
-        "operationId": "PostCustomersCustomer",
-        "summary": "Update Customer details",
-        "description": "Updates a Customer's saved details.",
->>>>>>> 31d5bb01
         "parameters": [
           {
             "in": "path",
@@ -1582,37 +1406,10 @@
             }
           }
         ],
-        "requestBody": {
-          "content": {
-            "application/json": {
-              "schema": {
-                "properties": {
-                  "first_name": {
-                    "description": "The Customer's first name.",
-                    "type": "string"
-                  },
-                  "last_name": {
-                    "description": "The Customer's last name.",
-                    "type": "string"
-                  },
-                  "password": {
-                    "description": "The Customer's password.",
-                    "type": "string"
-                  },
-                  "phone": {
-                    "description": "The Customer's phone number.",
-                    "type": "string"
-                  }
-                }
-              }
-            }
-          }
-        },
         "tags": [
           "Customer"
         ],
         "responses": {
-<<<<<<< HEAD
           "204": {
             "description": "OK"
           }
@@ -1624,7 +1421,21 @@
         "operationId": "PostCustomersCustomerResetPassword",
         "summary": "Resets Customer password",
         "description": "Resets a Customer's password using a password token created by a previous /password-token request.",
-=======
+        "parameters": [
+          {
+            "in": "path",
+            "name": "id",
+            "required": true,
+            "description": "The id of the Customer.",
+            "schema": {
+              "type": "string"
+            }
+          }
+        ],
+        "tags": [
+          "Customer"
+        ],
+        "responses": {
           "200": {
             "description": "OK",
             "content": {
@@ -1633,61 +1444,6 @@
                   "properties": {
                     "customer": {
                       "$ref": "#/components/schemas/customer"
-                    }
-                  }
-                }
-              }
-            }
-          }
-        }
-      }
-    },
-    "/customers/{id}/payment-methods": {
-      "get": {
-        "operationId": "GetCustomersCustomerPaymentMethods",
-        "summary": "Retrieve saved payment methods",
-        "description": "Retrieves a list of a Customer's saved payment methods. Payment methods are saved with Payment Providers and it is their responsibility to fetch saved methods.",
->>>>>>> 31d5bb01
-        "parameters": [
-          {
-            "in": "path",
-            "name": "id",
-            "required": true,
-            "description": "The id of the Customer.",
-            "schema": {
-              "type": "string"
-            }
-          }
-        ],
-        "tags": [
-          "Customer"
-        ],
-        "responses": {
-          "200": {
-            "description": "OK",
-            "content": {
-              "application/json": {
-                "schema": {
-                  "properties": {
-<<<<<<< HEAD
-                    "customer": {
-                      "$ref": "#/components/schemas/customer"
-=======
-                    "payment_methods": {
-                      "type": "array",
-                      "items": {
-                        "properties": {
-                          "provider_id": {
-                            "type": "string",
-                            "description": "The id of the Payment Provider where the payment method is saved."
-                          },
-                          "data": {
-                            "type": "object",
-                            "description": "The data needed for the Payment Provider to use the saved payment method."
-                          }
-                        }
-                      }
->>>>>>> 31d5bb01
                     }
                   }
                 }
@@ -1725,343 +1481,22 @@
         }
       }
     },
-<<<<<<< HEAD
-    "/auth": {
-      "post": {
-        "operationId": "PostAuth",
-        "summary": "Authenticate Customer",
-        "description": "Logs a Customer in and authorizes them to view their details. Successful authentication will set a session cookie in the Customer's browser.",
-        "parameters": [],
-        "tags": [
-          "Auth"
-=======
-    "/customers/{id}/orders": {
-      "get": {
-        "operationId": "GetCustomersCustomerOrders",
-        "summary": "Retrieve Customer Orders",
-        "description": "Retrieves a list of a Customer's Orders.",
-        "parameters": [
-          {
-            "in": "path",
-            "name": "id",
-            "required": true,
-            "description": "The id of the Customer.",
-            "schema": {
-              "type": "string"
-            }
-          }
-        ],
-        "tags": [
-          "Customer"
->>>>>>> 31d5bb01
-        ],
-        "responses": {
-          "200": {
-            "description": "OK",
-            "content": {
-              "application/json": {
-                "schema": {
-                  "properties": {
-<<<<<<< HEAD
-                    "customer": {
-                      "$ref": "#/components/schemas/customer"
-                    }
-                  }
-                }
-              }
-            }
-          }
-        },
-        "requestBody": {
-          "content": {
-            "application/json": {
-              "schema": {
-                "type": "object",
-                "required": [
-                  "email",
-                  "password"
-                ],
-                "properties": {
-                  "email": {
-                    "type": "string",
-                    "description": "The Customer's email."
-                  },
-                  "password": {
-                    "type": "string",
-                    "description": "The Customer's password."
-                  }
-                }
-              }
-=======
-                    "payment_methods": {
-                      "type": "array",
-                      "items": {
-                        "$ref": "#/components/schemas/order"
-                      }
-                    }
-                  }
-                }
-              }
-            }
-          }
-        }
-      }
-    },
-    "/customers/{id}/password-token": {
-      "post": {
-        "operationId": "PostCustomersCustomerPasswordToken",
-        "summary": "Creates a reset password token",
-        "description": "Creates a reset password token to be used in a subsequent /reset-password request. The password token should be sent out of band e.g. via email and will not be returned.",
-        "parameters": [
-          {
-            "in": "path",
-            "name": "id",
-            "required": true,
-            "description": "The id of the Customer.",
-            "schema": {
-              "type": "string"
->>>>>>> 31d5bb01
-            }
-          }
-        ],
-        "tags": [
-          "Customer"
-        ],
-        "responses": {
-          "204": {
-            "description": "OK"
-          }
-        }
-<<<<<<< HEAD
-      },
-      "delete": {
-        "operationId": "DeleteAuth",
-        "summary": "Log out",
-        "description": "Destroys a Customer's authenticated session.",
-        "tags": [
-          "Auth"
-        ],
-        "responses": {
-          "200": {
-            "description": "OK"
-          }
-        }
-      },
-      "get": {
-        "operationId": "GetAuth",
-        "summary": "Get Session",
-        "description": "Gets the currently logged in Customer.",
-        "tags": [
-          "Auth"
-=======
-      }
-    },
-    "/customers/{id}/reset-password": {
-      "post": {
-        "operationId": "PostCustomersCustomerResetPassword",
-        "summary": "Resets Customer password",
-        "description": "Resets a Customer's password using a password token created by a previous /password-token request.",
-        "parameters": [
-          {
-            "in": "path",
-            "name": "id",
-            "required": true,
-            "description": "The id of the Customer.",
-            "schema": {
-              "type": "string"
-            }
-          }
-        ],
-        "tags": [
-          "Customer"
-        ],
-        "responses": {
-          "200": {
-            "description": "OK",
-            "content": {
-              "application/json": {
-                "schema": {
-                  "properties": {
-                    "customer": {
-                      "$ref": "#/components/schemas/customer"
-                    }
-                  }
-                }
-              }
-            }
-          }
-        },
-        "requestBody": {
-          "content": {
-            "application/json": {
-              "schema": {
-                "type": "object",
-                "required": [
-                  "email",
-                  "token",
-                  "password"
-                ],
-                "properties": {
-                  "email": {
-                    "type": "string",
-                    "description": "The Customer's email."
-                  },
-                  "token": {
-                    "type": "string",
-                    "description": "The password token created by a /password-token request."
-                  },
-                  "password": {
-                    "type": "string",
-                    "description": "The new password to set for the Customer."
-                  }
-                }
-              }
-            }
-          }
-        }
-      }
-    },
-    "/auth": {
-      "post": {
-        "operationId": "PostAuth",
-        "summary": "Authenticate Customer",
-        "description": "Logs a Customer in and authorizes them to view their details. Successful authentication will set a session cookie in the Customer's browser.",
-        "parameters": [],
-        "tags": [
-          "Auth"
-        ],
-        "responses": {
-          "200": {
-            "description": "OK",
-            "content": {
-              "application/json": {
-                "schema": {
-                  "properties": {
-                    "customer": {
-                      "$ref": "#/components/schemas/customer"
-                    }
-<<<<<<< HEAD
-                  },
-                  "customer_id": {
-                    "description": "The id of the Customer to associate the Cart with.",
-                    "type": "string"
-                  },
-                  "context": {
-                    "description": "An optional object to provide context to the Cart.",
-                    "type": "object"
-=======
->>>>>>> origin/master
-                  }
-                }
-              }
-            }
-          }
-        },
-        "requestBody": {
-          "content": {
-            "application/json": {
-              "schema": {
-                "type": "object",
-                "required": [
-                  "email",
-                  "password"
-                ],
-                "properties": {
-                  "email": {
-                    "type": "string",
-                    "description": "The Customer's email."
-                  },
-                  "password": {
-                    "type": "string",
-                    "description": "The Customer's password."
-                  }
-                }
-              }
-            }
-          }
-        }
-      },
-      "delete": {
-        "operationId": "DeleteAuth",
-        "summary": "Log out",
-        "description": "Destroys a Customer's authenticated session.",
-        "tags": [
-          "Auth"
-        ],
-        "responses": {
-          "200": {
-            "description": "OK"
-          }
-        }
-      },
-      "get": {
-        "operationId": "GetAuth",
-        "summary": "Get Session",
-        "description": "Gets the currently logged in Customer.",
-        "tags": [
-          "Auth"
->>>>>>> 31d5bb01
-        ],
-        "responses": {
-          "200": {
-            "description": "OK",
-            "content": {
-              "application/json": {
-                "schema": {
-                  "properties": {
-                    "customer": {
-                      "$ref": "#/components/schemas/customer"
-                    }
-                  }
-                }
-              }
-            }
-          }
-        }
-      }
-    },
-    "/auth/{email}": {
-      "get": {
-        "operationId": "GetAuthEmail",
-        "summary": "Check if email has account",
-        "description": "Checks if a Customer with the given email has signed up.",
-        "parameters": [
-          {
-            "in": "path",
-            "name": "email",
-            "required": true,
-            "description": "The Customer's email.",
-            "schema": {
-              "type": "string"
-            }
-          }
-        ],
-        "tags": [
-          "Auth"
-        ],
-        "responses": {
-          "200": {
-            "description": "OK",
-            "content": {
-              "application/json": {
-                "schema": {
-                  "properties": {
-                    "exists": {
-                      "type": "boolean"
-                    }
-                  }
-                }
-              }
-            }
-          }
-        }
-      }
-    },
     "/gift-cards/{code}": {
       "get": {
         "operationId": "GetGiftCardsCode",
         "summary": "Retrieve Gift Card by Code",
         "description": "Retrieves a Gift Card by its associated unqiue code.",
+        "parameters": [
+          {
+            "in": "path",
+            "name": "code",
+            "required": true,
+            "description": "The unique Gift Card code.",
+            "schema": {
+              "type": "string"
+            }
+          }
+        ],
         "tags": [
           "Gift Card"
         ],
@@ -2095,24 +1530,24 @@
         }
       }
     },
-    "/orders/cart/{cart_id}": {
+    "/products/{id}": {
       "get": {
-        "operationId": "GetOrdersOrderCartId",
-        "summary": "Retrieves Order by Cart id",
-        "description": "Retrieves an Order by the id of the Cart that was used to create the Order.",
+        "operationId": "GetProductsProduct",
+        "summary": "Retrieves a Product",
+        "description": "Retrieves a Product.",
         "parameters": [
           {
             "in": "path",
-            "name": "cart_id",
+            "name": "id",
             "required": true,
-            "description": "The id of Cart.",
+            "description": "The id of the Product.",
             "schema": {
               "type": "string"
             }
           }
         ],
         "tags": [
-          "Order"
+          "Product"
         ],
         "responses": {
           "200": {
@@ -2121,8 +1556,8 @@
               "application/json": {
                 "schema": {
                   "properties": {
-                    "order": {
-                      "$ref": "#/components/schemas/order"
+                    "product": {
+                      "$ref": "#/components/schemas/product"
                     }
                   }
                 }
@@ -2132,24 +1567,13 @@
         }
       }
     },
-    "/orders/{id}": {
+    "/products": {
       "get": {
-        "operationId": "GetOrdersOrder",
-        "summary": "Retrieves an Order",
-        "description": "Retrieves an Order",
-        "parameters": [
-          {
-            "in": "path",
-            "name": "id",
-            "required": true,
-            "description": "The id of the Order.",
-            "schema": {
-              "type": "string"
-            }
-          }
-        ],
+        "operationId": "GetProducts",
+        "summary": "List Products",
+        "description": "Retrieves a list of Products.",
         "tags": [
-          "Order"
+          "Product"
         ],
         "responses": {
           "200": {
@@ -2158,8 +1582,23 @@
               "application/json": {
                 "schema": {
                   "properties": {
-                    "customer": {
-                      "$ref": "#/components/schemas/customer"
+                    "count": {
+                      "description": "The total number of Products.",
+                      "type": "integer"
+                    },
+                    "offset": {
+                      "description": "The offset for pagination.",
+                      "type": "integer"
+                    },
+                    "limit": {
+                      "description": "The maxmimum number of Products to return,",
+                      "type": "integer"
+                    },
+                    "products": {
+                      "type": "array",
+                      "items": {
+                        "$ref": "#/components/schemas/product"
+                      }
                     }
                   }
                 }
@@ -2169,34 +1608,24 @@
         }
       }
     },
-<<<<<<< HEAD
-    "/orders": {
+    "/return-reasons/{id}": {
       "get": {
-        "operationId": "GetOrders",
-        "summary": "Look Up an Order",
-        "description": "Looks for an Order with a given `display_id`, `email` pair. The `display_id`, `email` pair must match in order for the Order to be returned.",
+        "operationId": "GetReturnReasonsReason",
+        "summary": "Retrieve a Return Reason",
+        "description": "Retrieves a Return Reason.",
         "parameters": [
           {
-            "in": "query",
-            "name": "display_id",
+            "in": "path",
+            "name": "id",
             "required": true,
-            "description": "The display id given to the Order.",
-            "schema": {
-              "type": "number"
-            }
-          },
-          {
-            "in": "query",
-            "name": "email",
-            "required": true,
-            "description": "The email of the Order with the given display_id.",
+            "description": "The id of the Return Reason.",
             "schema": {
               "type": "string"
             }
           }
         ],
         "tags": [
-          "Order"
+          "Return Reason"
         ],
         "responses": {
           "200": {
@@ -2205,8 +1634,8 @@
               "application/json": {
                 "schema": {
                   "properties": {
-                    "order": {
-                      "$ref": "#/components/schemas/order"
+                    "return_reason": {
+                      "$ref": "#/components/schemas/return_reason"
                     }
                   }
                 }
@@ -2216,10 +1645,36 @@
         }
       }
     },
-    "/products/{id}": {
-=======
+    "/return-reasons": {
+      "get": {
+        "operationId": "GetReturnReasons",
+        "summary": "List Return Reasons",
+        "description": "Retrieves a list of Return Reasons.",
+        "tags": [
+          "Return Reason"
+        ],
+        "responses": {
+          "200": {
+            "description": "OK",
+            "content": {
+              "application/json": {
+                "schema": {
+                  "properties": {
+                    "return_reasons": {
+                      "type": "array",
+                      "items": {
+                        "$ref": "#/components/schemas/return_reason"
+                      }
+                    }
+                  }
+                }
+              }
+            }
+          }
+        }
+      }
+    },
     "/regions/{id}": {
->>>>>>> 31d5bb01
       "get": {
         "operationId": "GetRegionsRegion",
         "summary": "Retrieves a Region",
@@ -2297,24 +1752,24 @@
         }
       }
     },
-    "/swaps/{cart_id}": {
+    "/orders/cart/{cart_id}": {
       "get": {
-        "operationId": "GetSwapsSwapCartId",
-        "summary": "Retrieve Swap by Cart id",
-        "description": "Retrieves a Swap by the id of the Cart used to confirm the Swap.",
+        "operationId": "GetOrdersOrderCartId",
+        "summary": "Retrieves Order by Cart id",
+        "description": "Retrieves an Order by the id of the Cart that was used to create the Order.",
         "parameters": [
           {
             "in": "path",
             "name": "cart_id",
             "required": true,
-            "description": "The id of the Cart",
+            "description": "The id of Cart.",
             "schema": {
               "type": "string"
             }
           }
         ],
         "tags": [
-          "Swap"
+          "Order"
         ],
         "responses": {
           "200": {
@@ -2323,8 +1778,91 @@
               "application/json": {
                 "schema": {
                   "properties": {
-                    "swap": {
-                      "$ref": "#/components/schemas/swap"
+                    "order": {
+                      "$ref": "#/components/schemas/order"
+                    }
+                  }
+                }
+              }
+            }
+          }
+        }
+      }
+    },
+    "/orders/{id}": {
+      "get": {
+        "operationId": "GetOrdersOrder",
+        "summary": "Retrieves an Order",
+        "description": "Retrieves an Order",
+        "parameters": [
+          {
+            "in": "path",
+            "name": "id",
+            "required": true,
+            "description": "The id of the Order.",
+            "schema": {
+              "type": "string"
+            }
+          }
+        ],
+        "tags": [
+          "Order"
+        ],
+        "responses": {
+          "200": {
+            "description": "OK",
+            "content": {
+              "application/json": {
+                "schema": {
+                  "properties": {
+                    "customer": {
+                      "$ref": "#/components/schemas/customer"
+                    }
+                  }
+                }
+              }
+            }
+          }
+        }
+      }
+    },
+    "/orders": {
+      "get": {
+        "operationId": "GetOrders",
+        "summary": "Look Up an Order",
+        "description": "Looks for an Order with a given `display_id`, `email` pair. The `display_id`, `email` pair must match in order for the Order to be returned.",
+        "parameters": [
+          {
+            "in": "query",
+            "name": "display_id",
+            "required": true,
+            "description": "The display id given to the Order.",
+            "schema": {
+              "type": "number"
+            }
+          },
+          {
+            "in": "query",
+            "name": "email",
+            "required": true,
+            "description": "The email of the Order with the given display_id.",
+            "schema": {
+              "type": "string"
+            }
+          }
+        ],
+        "tags": [
+          "Order"
+        ],
+        "responses": {
+          "200": {
+            "description": "OK",
+            "content": {
+              "application/json": {
+                "schema": {
+                  "properties": {
+                    "order": {
+                      "$ref": "#/components/schemas/order"
                     }
                   }
                 }
@@ -2495,24 +2033,24 @@
         }
       }
     },
-    "/products/{id}": {
+    "/swaps/{cart_id}": {
       "get": {
-        "operationId": "GetProductsProduct",
-        "summary": "Retrieves a Product",
-        "description": "Retrieves a Product.",
+        "operationId": "GetSwapsSwapCartId",
+        "summary": "Retrieve Swap by Cart id",
+        "description": "Retrieves a Swap by the id of the Cart used to confirm the Swap.",
         "parameters": [
           {
             "in": "path",
-            "name": "id",
+            "name": "cart_id",
             "required": true,
-            "description": "The id of the Product.",
+            "description": "The id of the Cart",
             "schema": {
               "type": "string"
             }
           }
         ],
         "tags": [
-          "Product"
+          "Swap"
         ],
         "responses": {
           "200": {
@@ -2521,49 +2059,8 @@
               "application/json": {
                 "schema": {
                   "properties": {
-                    "product": {
-                      "$ref": "#/components/schemas/product"
-                    }
-                  }
-                }
-              }
-            }
-          }
-        }
-      }
-    },
-    "/products": {
-      "get": {
-        "operationId": "GetProducts",
-        "summary": "List Products",
-        "description": "Retrieves a list of Products.",
-        "tags": [
-          "Product"
-        ],
-        "responses": {
-          "200": {
-            "description": "OK",
-            "content": {
-              "application/json": {
-                "schema": {
-                  "properties": {
-                    "count": {
-                      "description": "The total number of Products.",
-                      "type": "integer"
-                    },
-                    "offset": {
-                      "description": "The offset for pagination.",
-                      "type": "integer"
-                    },
-                    "limit": {
-                      "description": "The maxmimum number of Products to return,",
-                      "type": "integer"
-                    },
-                    "products": {
-                      "type": "array",
-                      "items": {
-                        "$ref": "#/components/schemas/product"
-                      }
+                    "swap": {
+                      "$ref": "#/components/schemas/swap"
                     }
                   }
                 }
@@ -4779,6 +4276,60 @@
             "description": "The quantity that was received in the warehouse.",
             "type": "integer"
           },
+          "reason": {
+            "description": "The reason for returning the item.",
+            "anyOf": [
+              {
+                "$ref": "#/components/schemas/return_reason"
+              }
+            ]
+          },
+          "note": {
+            "description": "An optional note with additional details about the Return.",
+            "type": "string"
+          },
+          "metadata": {
+            "description": "An optional key-value map with additional information.",
+            "type": "object"
+          }
+        }
+      },
+      "return_reason": {
+        "title": "Return Reason",
+        "description": "A Reason for why a given product is returned. A Return Reason can be used on Return Items in order to indicate why a Line Item was returned.",
+        "x-resourceId": "return_reason",
+        "properties": {
+          "id": {
+            "description": "The id of the Return Reason will start with `rr_`.",
+            "type": "string"
+          },
+          "description": {
+            "description": "A description of the Reason.",
+            "type": "string"
+          },
+          "label": {
+            "description": "A text that can be displayed to the Customer as a reason.",
+            "type": "string"
+          },
+          "value": {
+            "description": "The value to identify the reason by.",
+            "type": "string"
+          },
+          "created_at": {
+            "description": "The date with timezone at which the resource was created.",
+            "type": "string",
+            "format": "date-time"
+          },
+          "updated_at": {
+            "description": "The date with timezone at which the resource was last updated.",
+            "type": "string",
+            "format": "date-time"
+          },
+          "deleted_at": {
+            "description": "The date with timezone at which the resource was deleted.",
+            "type": "string",
+            "format": "date-time"
+          },
           "metadata": {
             "description": "An optional key-value map with additional information.",
             "type": "object"
