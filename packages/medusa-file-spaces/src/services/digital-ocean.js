import fs from "fs"
import aws from "aws-sdk"
import { parse } from "path"
import { AbstractFileService, FileServiceUploadResult } from "@medusajs/medusa"
import { EntityManager } from "typeorm"
import stream from "stream"

class DigitalOceanService extends AbstractFileService {
  constructor({}, options) {
    super()

    this.bucket_ = options.bucket
    this.spacesUrl_ = options.spaces_url?.replace(/\/$/, "")
    this.accessKeyId_ = options.access_key_id
    this.secretAccessKey_ = options.secret_access_key
    this.region_ = options.region
    this.endpoint_ = options.endpoint
  }

  upload(file) {
    aws.config.setPromisesDependency(null)
    aws.config.update(
      {
        accessKeyId: this.accessKeyId_,
        secretAccessKey: this.secretAccessKey_,
        region: this.region_,
        endpoint: this.endpoint_,
      },
      true
    )

    const parsedFilename = parse(file.originalname)
    const fileKey = `${parsedFilename.name}-${Date.now()}${parsedFilename.ext}`
    const s3 = new aws.S3()
    var params = {
      ACL: "public-read",
      Bucket: this.bucket_,
      Body: fs.createReadStream(file.path),
      Key: fileKey,
    }

    return new Promise((resolve, reject) => {
      s3.upload(params, (err, data) => {
        if (err) {
          reject(err)
          return
        }

        if (this.spacesUrl_) {
          resolve({ url: `${this.spacesUrl_}/${data.Key}` })
        }

        resolve({ url: data.Location })
      })
    })
  }

  delete(file) {
    aws.config.setPromisesDependency(null)
    aws.config.update(
      {
        accessKeyId: this.accessKeyId_,
        secretAccessKey: this.secretAccessKey_,
        region: this.region_,
        endpoint: this.endpoint_,
      },
      true
    )

    const s3 = new aws.S3()
    var params = {
      Bucket: this.bucket_,
      Key: `${file}`,
    }

    return new Promise((resolve, reject) => {
      s3.deleteObject(params, (err, data) => {
        if (err) {
          reject(err)
          return
        }
        resolve(data)
      })
    })
  }

<<<<<<< HEAD
  async getDownloadStream(file){
    aws.config.setPromisesDependency(null)
    aws.config.update({
      accessKeyId: this.accessKeyId_,
      secretAccessKey: this.secretAccessKey_,
      region: this.region_,
      endpoint: this.endpoint_,
    }, true)

    const s3 = new aws.S3()

    var params = {
      Bucket: this.bucket_,
      Key: `${file.key}`,
    }

    return s3.getObject(params).createReadStream()
=======
  async getUploadStreamDescriptor(fileData) {
    throw new Error("Method not implemented.")
  }

  async downloadAsStream(fileData) {
    throw new Error("Method not implemented.")
  }

  async getPresignedDownloadUrl(fileData) {
    throw new Error("Method not implemented.")
>>>>>>> 66da0771
  }
}

export default DigitalOceanService<|MERGE_RESOLUTION|>--- conflicted
+++ resolved
@@ -84,8 +84,12 @@
     })
   }
 
-<<<<<<< HEAD
-  async getDownloadStream(file){
+
+  async getUploadStreamDescriptor(fileData) {
+    throw new Error("Method not implemented.")
+  }
+
+  async downloadAsStream(fileData) {
     aws.config.setPromisesDependency(null)
     aws.config.update({
       accessKeyId: this.accessKeyId_,
@@ -102,18 +106,10 @@
     }
 
     return s3.getObject(params).createReadStream()
-=======
-  async getUploadStreamDescriptor(fileData) {
-    throw new Error("Method not implemented.")
-  }
-
-  async downloadAsStream(fileData) {
-    throw new Error("Method not implemented.")
   }
 
   async getPresignedDownloadUrl(fileData) {
     throw new Error("Method not implemented.")
->>>>>>> 66da0771
   }
 }
 
