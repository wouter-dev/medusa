--- conflicted
+++ resolved
@@ -1,15 +1,8 @@
 import _ from "lodash"
-<<<<<<< HEAD
-=======
-import {
-  EntityManager,
-  DeepPartial,
-  AlreadyHasActiveConnectionError,
-} from "typeorm"
->>>>>>> b7f69965
 import { MedusaError, Validator } from "medusa-core-utils"
 import { BaseService } from "medusa-interfaces"
 import { DeepPartial, EntityManager } from "typeorm"
+import { IPriceSelectionStrategy } from "../interfaces/price-selection-strategy"
 import { Address } from "../models/address"
 import { Cart } from "../models/cart"
 import { CustomShippingOption } from "../models/custom-shipping-option"
@@ -42,12 +35,6 @@
 import ShippingOptionService from "./shipping-option"
 import TaxProviderService from "./tax-provider"
 import TotalsService from "./totals"
-<<<<<<< HEAD
-=======
-import InventoryService from "./inventory"
-import CustomShippingOptionService from "./custom-shipping-option"
-import { IPriceSelectionStrategy } from "../interfaces/price-selection-strategy"
->>>>>>> b7f69965
 
 type CartConstructorProps = {
   manager: EntityManager
