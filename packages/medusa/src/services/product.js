--- conflicted
+++ resolved
@@ -159,24 +159,7 @@
       )
     }
 
-<<<<<<< HEAD
     return await productRepo.findWithRelationsAndCount(relations, query)
-=======
-    if (priceIndex > -1) {
-      const productsWithAdditionalPrices = await this.setAdditionalPrices(
-        products,
-        config.currency_code,
-        config.region_id,
-        config.cart_id,
-        config.customer_id,
-        config.include_discount_prices
-      )
-
-      return [productsWithAdditionalPrices, count]
-    } else {
-      return [products, count]
-    }
->>>>>>> 012513b6
   }
 
   /**
@@ -907,7 +890,6 @@
   }
 
   /**
-<<<<<<< HEAD
    * Creates a QueryBuilder that can fetch products based on free text.
    * @param {ProductRepository} productRepo - an instance of a ProductRepositry
    * @param {FindOptions<Product>} query - the query to get products by
@@ -943,79 +925,6 @@
     }
 
     return qb
-=======
-   * Set additional prices on a list of products.
-   * @param {Product[] | Product} products list of products on which to set additional prices
-   * @param {string} currency_code currency code to fetch prices for
-   * @param {string} region_id region to fetch prices for
-   * @param {string} cart_id string of cart to use as a basis for getting currency and region
-   * @param {string} customer_id id of potentially logged in customer, used to get prices valid for their customer groups
-   * @param {boolean} include_discount_prices indication wether or not to include sales prices in result
-   * @return {Promise<Product[]>} A list of products with variants decorated with "additional_prices"
-   */
-  async setAdditionalPrices(
-    products,
-    currency_code,
-    region_id,
-    cart_id,
-    customer_id,
-    include_discount_prices = false
-  ) {
-    return this.atomicPhase_(async (manager) => {
-      const cartRepo = this.manager_.getCustomRepository(this.cartRepository_)
-
-      let regionId = region_id
-      let currencyCode = currency_code
-
-      if (cart_id) {
-        const cart = await cartRepo.findOne({
-          where: { id: cart_id },
-          relations: ["region"],
-        })
-
-        regionId = cart.region.id
-        currencyCode = cart.region.currency_code
-      }
-
-      const productArray = Array.isArray(products) ? products : [products]
-
-      const priceSelectionStrategy =
-        this.priceSelectionStrategy_.withTransaction(manager)
-
-      const productsWithPrices = await Promise.all(
-        productArray.map(async (p) => {
-          if (p.variants?.length) {
-            p.variants = await Promise.all(
-              p.variants.map(async (v) => {
-                const prices =
-                  await priceSelectionStrategy.calculateVariantPrice(v.id, {
-                    region_id: regionId,
-                    currency_code: currencyCode,
-                    cart_id: cart_id,
-                    customer_id: customer_id,
-                    include_discount_prices,
-                  })
-
-                return {
-                  ...v,
-                  prices: prices.prices,
-                  original_price: prices.originalPrice,
-                  calculated_price: prices.calculatedPrice,
-                  calculated_price_type: prices.calculatedPriceType,
-                }
-              })
-            )
-          }
-
-          return p
-        })
-      )
-
-      return Array.isArray(products)
-        ? productsWithPrices
-        : productsWithPrices[0]
-    })
->>>>>>> 012513b6
   }
 }
 
