import { IdMap, MockManager, MockRepository } from "medusa-test-utils"
import DiscountService from "../discount"

describe("DiscountService", () => {
  describe("create", () => {
    const discountRepository = MockRepository({})

    const discountRuleRepository = MockRepository({})

    const regionService = {
      retrieve: () => {
        return {
          id: IdMap.getId("france"),
        }
      },
      withTransaction: function() {
        return this
      },
    }

    const discountService = new DiscountService({
      manager: MockManager,
      discountRepository,
      discountRuleRepository,
      regionService,
    })

    beforeEach(() => {
      jest.clearAllMocks()
    })

    it("fails to create a fixed discount with multiple regions", async () => {
      expect.assertions(3)
      try {
        await discountService.create({
          code: "test",
          rule: {
            type: "fixed",
            allocation: "total",
            value: 20,
          },
          regions: [IdMap.getId("france"), IdMap.getId("Italy")],
        })
      } catch (err) {
        expect(err.type).toEqual("invalid_data")
        expect(err.message).toEqual("Fixed discounts can have one region")
        expect(discountRepository.create).toHaveBeenCalledTimes(0)
      }
    })

    it("successfully creates discount", async () => {
      await discountService.create({
        code: "test",
        rule: {
          type: "percentage",
          allocation: "total",
          value: 20,
        },
        regions: [IdMap.getId("france")],
      })

      expect(discountRuleRepository.create).toHaveBeenCalledTimes(1)
      expect(discountRuleRepository.create).toHaveBeenCalledWith({
        type: "percentage",
        allocation: "total",
        value: 20,
      })

      expect(discountRuleRepository.save).toHaveBeenCalledTimes(1)

      expect(discountRepository.create).toHaveBeenCalledTimes(1)
      expect(discountRepository.create).toHaveBeenCalledWith({
        code: "TEST",
        rule: expect.anything(),
        regions: [{ id: IdMap.getId("france") }],
      })

      expect(discountRepository.save).toHaveBeenCalledTimes(1)
    })

    it("successfully creates discount with start and end dates", async () => {
      await discountService.create({
        code: "test",
        rule: {
          type: "percentage",
          allocation: "total",
          value: 20,
        },
        starts_at: new Date("03/14/2021"),
        ends_at: new Date("03/15/2021"),
        regions: [IdMap.getId("france")],
      })

      expect(discountRuleRepository.create).toHaveBeenCalledTimes(1)
      expect(discountRuleRepository.create).toHaveBeenCalledWith({
        type: "percentage",
        allocation: "total",
        value: 20,
      })

      expect(discountRuleRepository.save).toHaveBeenCalledTimes(1)

      expect(discountRepository.create).toHaveBeenCalledTimes(1)
      expect(discountRepository.create).toHaveBeenCalledWith({
        code: "TEST",
        rule: expect.anything(),
        regions: [{ id: IdMap.getId("france") }],
        starts_at: new Date("03/14/2021"),
        ends_at: new Date("03/15/2021"),
      })

      expect(discountRepository.save).toHaveBeenCalledTimes(1)
    })

    it("successfully creates discount with start date and a valid duration", async () => {
      await discountService.create({
        code: "test",
        rule: {
          type: "percentage",
          allocation: "total",
          value: 20,
        },
        starts_at: new Date("03/14/2021"),
        valid_duration: "P0Y0M1D",
        regions: [IdMap.getId("france")],
      })

      expect(discountRuleRepository.create).toHaveBeenCalledTimes(1)
      expect(discountRuleRepository.create).toHaveBeenCalledWith({
        type: "percentage",
        allocation: "total",
        value: 20,
      })

      expect(discountRuleRepository.save).toHaveBeenCalledTimes(1)

      expect(discountRepository.create).toHaveBeenCalledTimes(1)
      expect(discountRepository.create).toHaveBeenCalledWith({
        code: "TEST",
        rule: expect.anything(),
        regions: [{ id: IdMap.getId("france") }],
        starts_at: new Date("03/14/2021"),
        valid_duration: "P0Y0M1D",
      })

      expect(discountRepository.save).toHaveBeenCalledTimes(1)
    })
  })

  describe("retrieve", () => {
    const discountRepository = MockRepository({
      findOne: (query) => {
        if (query.where.id) {
          return Promise.resolve({ id: IdMap.getId("total10") })
        }
        return Promise.resolve(undefined)
      },
    })

    const discountService = new DiscountService({
      manager: MockManager,
      discountRepository,
    })

    beforeEach(() => {
      jest.clearAllMocks()
    })

    it("successfully retrieves discount", async () => {
      await discountService.retrieve(IdMap.getId("total10"))
      expect(discountRepository.findOne).toHaveBeenCalledTimes(1)
      expect(discountRepository.findOne).toHaveBeenCalledWith({
        where: {
          id: IdMap.getId("total10"),
        },
      })
    })

    it("throws on invalid discount id", async () => {
      try {
        await discountService.retrieve(IdMap.getId("invalid"))
      } catch (error) {
        expect(error.message).toBe(
          `Discount with ${IdMap.getId("invalid")} was not found`
        )
      }
    })
  })

  describe("retrieveByCode", () => {
    const discountRepository = MockRepository({
      findOne: (query) => {
        if (query.where.code === "10%OFF") {
          return Promise.resolve({ id: IdMap.getId("total10"), code: "10%OFF" })
        }
        if (query.where.code === "DYNAMIC") {
          return Promise.resolve({ id: IdMap.getId("total10"), code: "10%OFF" })
        }
        return Promise.resolve(undefined)
      },
    })

    const discountService = new DiscountService({
      manager: MockManager,
      discountRepository,
    })

    beforeEach(() => {
      jest.clearAllMocks()
    })

    it("successfully finds discount by code", async () => {
      await discountService.retrieveByCode("10%OFF")
      expect(discountRepository.findOne).toHaveBeenCalledTimes(1)
      expect(discountRepository.findOne).toHaveBeenCalledWith({
        where: {
          code: "10%OFF",
          is_dynamic: false,
        },
        relations: [],
      })
    })
  })

  describe("update", () => {
    const discountRepository = MockRepository({
      findOne: () =>
        Promise.resolve({
          id: IdMap.getId("total10"),
          code: "10%OFF",
          rule: { type: "fixed" },
        }),
    })

    const discountRuleRepository = MockRepository({})

    const regionService = {
      retrieve: () => {
        return {
          id: IdMap.getId("france"),
        }
      },
    }

    const discountService = new DiscountService({
      manager: MockManager,
      discountRepository,
      discountRuleRepository,
      regionService,
    })

    beforeEach(() => {
      jest.clearAllMocks()
    })

    it("fails to update a fixed discount with multiple regions", async () => {
      expect.assertions(3)
      try {
        await discountService.update(IdMap.getId("total10"), {
          code: "test",
          regions: [IdMap.getId("france"), IdMap.getId("Italy")],
        })
      } catch (err) {
        expect(err.type).toEqual("invalid_data")
        expect(err.message).toEqual("Fixed discounts can have one region")
        expect(discountRepository.create).toHaveBeenCalledTimes(0)
      }
    })

    it("successfully updates discount", async () => {
      await discountService.update(IdMap.getId("total10"), {
        code: "test",
        regions: [IdMap.getId("france")],
      })
      expect(discountRepository.save).toHaveBeenCalledTimes(1)
      expect(discountRepository.save).toHaveBeenCalledWith({
        id: IdMap.getId("total10"),
        code: "TEST",
        rule: { type: "fixed" },
        regions: [{ id: IdMap.getId("france") }],
      })
    })

    it("successfully updates discount rule", async () => {
      await discountService.update(IdMap.getId("total10"), {
        rule: { type: "fixed", value: 10, allocation: "total" },
      })
      expect(discountRepository.save).toHaveBeenCalledTimes(1)
      expect(discountRepository.save).toHaveBeenCalledWith({
        id: IdMap.getId("total10"),
        code: "10%OFF",
        rule: { type: "fixed", value: 10, allocation: "total" },
      })
    })

    it("successfully updates metadata", async () => {
      await discountService.update(IdMap.getId("total10"), {
        metadata: { testKey: "testValue" },
      })
      expect(discountRepository.save).toHaveBeenCalledTimes(1)
      expect(discountRepository.save).toHaveBeenCalledWith({
        id: IdMap.getId("total10"),
        rule: { type: "fixed" },
        code: "10%OFF",
        metadata: { testKey: "testValue" },
      })
    })
  })

  describe("addRegion", () => {
    const discountRepository = MockRepository({
      findOne: (q) => {
        if (q.where.id === "fixed") {
          return Promise.resolve({
            id: IdMap.getId("total10"),
            regions: [{ id: IdMap.getId("test-region") }],
            rule: {
              type: "fixed",
            },
          })
        }
        return Promise.resolve({
          id: IdMap.getId("total10"),
          regions: [{ id: IdMap.getId("test-region") }],
          rule: {
            type: "percentage",
          },
        })
      },
    })

    const discountRuleRepository = MockRepository({})

    const regionService = {
      retrieve: () => {
        return {
          id: IdMap.getId("test-region-2"),
        }
      },
    }

    const discountService = new DiscountService({
      manager: MockManager,
      discountRepository,
      discountRuleRepository,
      regionService,
    })

    beforeEach(() => {
      jest.clearAllMocks()
    })

    it("fails to add a region to a fixed discount with an existing region", async () => {
      expect.assertions(3)
      try {
        await discountService.addRegion("fixed", IdMap.getId("test-region-2"))
      } catch (err) {
        expect(err.type).toEqual("invalid_data")
        expect(err.message).toEqual("Fixed discounts can have one region")
        expect(discountRepository.save).toHaveBeenCalledTimes(0)
      }
    })

    it("successfully adds a region", async () => {
      await discountService.addRegion(
        IdMap.getId("total10"),
        IdMap.getId("test-region-2")
      )

      expect(discountRepository.save).toHaveBeenCalledTimes(1)
      expect(discountRepository.save).toHaveBeenCalledWith({
        id: IdMap.getId("total10"),
        regions: [
          { id: IdMap.getId("test-region") },
          { id: IdMap.getId("test-region-2") },
        ],
        rule: {
          type: "percentage",
        },
      })
    })

    it("successfully resolves if region already exists", async () => {
      await discountService.addRegion(
        IdMap.getId("total10"),
        IdMap.getId("test-region")
      )

      expect(discountRepository.save).toHaveBeenCalledTimes(0)
    })
  })

  describe("createDynamicDiscount", () => {
    const discountRepository = MockRepository({
      create: (d) => d,
      findOne: () =>
        Promise.resolve({
          id: "parent",
          is_dynamic: true,
          rule_id: "parent_rule",
          valid_duration: "P1Y",
        }),
    })

    const discountRuleRepository = MockRepository({})

    const regionService = {
      retrieve: () => {
        return {
          id: IdMap.getId("test-region"),
        }
      },
    }

    const discountService = new DiscountService({
      manager: MockManager,
      discountRepository,
      discountRuleRepository,
      regionService,
    })

    beforeEach(() => {
      jest.clearAllMocks()
    })

    it("successfully removes a region", async () => {
      await discountService.createDynamicCode("former", {
        code: "hi",
      })

      expect(discountRepository.save).toHaveBeenCalledTimes(1)
      expect(discountRepository.save).toHaveBeenCalledWith({
        is_dynamic: true,
        is_disabled: false,
        rule_id: "parent_rule",
        parent_discount_id: "parent",
        code: "HI",
        usage_limit: undefined,
        ends_at: expect.any(Date),
      })
    })
  })

  describe("removeRegion", () => {
    const discountRepository = MockRepository({
      findOne: () =>
        Promise.resolve({
          id: IdMap.getId("total10"),
          regions: [{ id: IdMap.getId("test-region") }],
        }),
    })

    const discountRuleRepository = MockRepository({})

    const regionService = {
      retrieve: () => {
        return {
          id: IdMap.getId("test-region"),
        }
      },
    }

    const discountService = new DiscountService({
      manager: MockManager,
      discountRepository,
      discountRuleRepository,
      regionService,
    })

    beforeEach(() => {
      jest.clearAllMocks()
    })

    it("successfully removes a region", async () => {
      await discountService.removeRegion(
        IdMap.getId("total10"),
        IdMap.getId("test-region")
      )

      expect(discountRepository.save).toHaveBeenCalledTimes(1)
      expect(discountRepository.save).toHaveBeenCalledWith({
        id: IdMap.getId("total10"),
        regions: [],
      })
    })

    it("successfully resolve if region does not exist", async () => {
      await discountService.removeRegion(
        IdMap.getId("total10"),
        IdMap.getId("test-region-2")
      )

      expect(discountRepository.save).toHaveBeenCalledTimes(0)
    })
  })

  describe("listAndCount", () => {
    const discountRepository = MockRepository({
      findAndCount: () =>
        Promise.resolve([
          {
            id: IdMap.getId("total10"),
            code: "OLITEST",
          },
        ]),
    })

    const discountService = new DiscountService({
      manager: MockManager,
      discountRepository,
    })

    beforeEach(() => {
      jest.clearAllMocks()
    })

    it("calls repository function with query and default config", async () => {
      await discountService.listAndCount({ q: "OLI" })

      expect(discountRepository.findAndCount).toHaveBeenCalledTimes(1)
      expect(discountRepository.findAndCount).toHaveBeenCalledWith({
        where: expect.anything(),
        skip: 0,
        take: 20,
        order: { created_at: "DESC" },
      })
    })

    it("calls repository function specified query", async () => {
      await discountService.listAndCount(
        {},
        { skip: 50, take: 50, order: { created_at: "ASC" } }
      )

      expect(discountRepository.findAndCount).toHaveBeenCalledTimes(1)
      expect(discountRepository.findAndCount).toHaveBeenCalledWith({
        where: {},
        skip: 50,
        take: 50,
        order: { created_at: "ASC" },
      })
    })
  })

<<<<<<< HEAD
  describe("calculateDiscountForLineItem", () => {
    const discountRepository = MockRepository({
      findOne: ({ where }) => {
        if (where.id === "disc_percentage") {
          return Promise.resolve({
            code: "MEDUSA",
            rule: {
              type: "percentage",
              allocation: "total",
              value: 15,
            },
          })
        }
        if (where.id === "disc_fixed_total") {
          return Promise.resolve({
            code: "MEDUSA",
            rule: {
              type: "fixed",
              allocation: "total",
              value: 400,
            },
          })
        }
        return Promise.resolve({
          id: "disc_fixed",
          code: "MEDUSA",
          rule: {
            type: "fixed",
            allocation: "item",
            value: 200,
          },
        })
      },
    })

    const totalsService = {
      getSubtotal: () => {
        return 1100
      },
=======
  describe("canApplyForCustomer", () => {
    const discountConditionRepository = {
      canApplyForCustomer: jest
        .fn()
        .mockImplementation(() => Promise.resolve(true)),
    }

    const customerService = {
      retrieve: jest.fn().mockImplementation((id) => {
        if (id === "customer-no-groups") {
          return Promise.resolve({ id: "customer-no-groups" })
        }
        if (id === "customer-with-groups") {
          return Promise.resolve({
            id: "customer-with-groups",
            groups: [{ id: "group-1" }],
          })
        }
      }),
>>>>>>> 6f752fa9
    }

    const discountService = new DiscountService({
      manager: MockManager,
<<<<<<< HEAD
      discountRepository,
      totalsService,
=======
      discountConditionRepository,
      customerService,
>>>>>>> 6f752fa9
    })

    beforeEach(() => {
      jest.clearAllMocks()
    })

<<<<<<< HEAD
    it("correctly calculates fixed + item discount", async () => {
      const adjustment = await discountService.calculateDiscountForLineItem(
        "disc_fixed",
        {
          unit_price: 300,
          quantity: 2,
          allow_discounts: true,
        }
      )

      expect(adjustment).toBe(400)
    })

    it("correctly calculates fixed + total discount", async () => {
      const adjustment1 = await discountService.calculateDiscountForLineItem(
        "disc_fixed_total",
        {
          unit_price: 400,
          quantity: 2,
          allow_discounts: true,
        }
      )

      const adjustment2 = await discountService.calculateDiscountForLineItem(
        "disc_fixed_total",
        {
          unit_price: 300,
          quantity: 1,
          allow_discounts: true,
        }
      )

      expect(adjustment1).toBe(291)
      expect(adjustment2).toBe(109)
    })

    it("returns line item amount if discount exceeds lime item price", async () => {
      const adjustment = await discountService.calculateDiscountForLineItem(
        "disc_fixed",
        {
          unit_price: 100,
          quantity: 1,
          allow_discounts: true,
        }
      )

      expect(adjustment).toBe(100)
    })

    it("correctly calculates percentage discount", async () => {
      const adjustment = await discountService.calculateDiscountForLineItem(
        "disc_percentage",
        {
          unit_price: 400,
          quantity: 2,
          allow_discounts: true,
        }
      )

      expect(adjustment).toBe(120)
    })

    it("returns full amount if exceeds total line item amount", async () => {
      const adjustment = await discountService.calculateDiscountForLineItem(
        "disc_fixed",
        {
          unit_price: 50,
          quantity: 2,
          allow_discounts: true,
        }
      )

      expect(adjustment).toBe(100)
    })

    it("returns early if discounts are not allowed", async () => {
      const adjustment = await discountService.calculateDiscountForLineItem(
        "disc_percentage",
        {
          unit_price: 400,
          quantity: 2,
          allow_discounts: false,
        }
      )

      expect(adjustment).toBe(0)
=======
    it("returns false on undefined customer id", async () => {
      const res = await discountService.canApplyForCustomer("rule-1")

      expect(res).toBe(false)

      expect(customerService.retrieve).toHaveBeenCalledTimes(0)
      expect(
        discountConditionRepository.canApplyForCustomer
      ).toHaveBeenCalledTimes(0)
    })

    it("returns false on customer with no groups", async () => {
      const res = await discountService.canApplyForCustomer(
        "rule-1",
        "customer-no-groups"
      )

      expect(res).toBe(false)

      expect(customerService.retrieve).toHaveBeenCalledTimes(1)
      expect(
        discountConditionRepository.canApplyForCustomer
      ).toHaveBeenCalledTimes(0)
    })

    it("returns true on customer with groups", async () => {
      const res = await discountService.canApplyForCustomer(
        "rule-1",
        "customer-with-groups"
      )

      expect(res).toBe(true)

      expect(customerService.retrieve).toHaveBeenCalledTimes(1)
      expect(
        discountConditionRepository.canApplyForCustomer
      ).toHaveBeenCalledTimes(1)
      expect(
        discountConditionRepository.canApplyForCustomer
      ).toHaveBeenCalledWith("rule-1", "customer-with-groups")
>>>>>>> 6f752fa9
    })
  })
})<|MERGE_RESOLUTION|>--- conflicted
+++ resolved
@@ -542,7 +542,6 @@
     })
   })
 
-<<<<<<< HEAD
   describe("calculateDiscountForLineItem", () => {
     const discountRepository = MockRepository({
       findOne: ({ where }) => {
@@ -582,45 +581,18 @@
       getSubtotal: () => {
         return 1100
       },
-=======
-  describe("canApplyForCustomer", () => {
-    const discountConditionRepository = {
-      canApplyForCustomer: jest
-        .fn()
-        .mockImplementation(() => Promise.resolve(true)),
     }
 
-    const customerService = {
-      retrieve: jest.fn().mockImplementation((id) => {
-        if (id === "customer-no-groups") {
-          return Promise.resolve({ id: "customer-no-groups" })
-        }
-        if (id === "customer-with-groups") {
-          return Promise.resolve({
-            id: "customer-with-groups",
-            groups: [{ id: "group-1" }],
-          })
-        }
-      }),
->>>>>>> 6f752fa9
-    }
-
-    const discountService = new DiscountService({
-      manager: MockManager,
-<<<<<<< HEAD
+    const discountService = new DiscountService({
+      manager: MockManager,
       discountRepository,
       totalsService,
-=======
-      discountConditionRepository,
-      customerService,
->>>>>>> 6f752fa9
-    })
-
-    beforeEach(() => {
-      jest.clearAllMocks()
-    })
-
-<<<<<<< HEAD
+    })
+
+    beforeEach(() => {
+      jest.clearAllMocks()
+    })
+
     it("correctly calculates fixed + item discount", async () => {
       const adjustment = await discountService.calculateDiscountForLineItem(
         "disc_fixed",
@@ -707,7 +679,36 @@
       )
 
       expect(adjustment).toBe(0)
-=======
+    })
+  })
+
+  describe("canApplyForCustomer", () => {
+    const discountConditionRepository = {
+      canApplyForCustomer: jest
+        .fn()
+        .mockImplementation(() => Promise.resolve(true)),
+    }
+
+    const customerService = {
+      retrieve: jest.fn().mockImplementation((id) => {
+        if (id === "customer-no-groups") {
+          return Promise.resolve({ id: "customer-no-groups" })
+        }
+        if (id === "customer-with-groups") {
+          return Promise.resolve({
+            id: "customer-with-groups",
+            groups: [{ id: "group-1" }],
+          })
+        }
+      }),
+    }
+
+    const discountService = new DiscountService({
+      manager: MockManager,
+      discountConditionRepository,
+      customerService,
+    })
+
     it("returns false on undefined customer id", async () => {
       const res = await discountService.canApplyForCustomer("rule-1")
 
@@ -748,7 +749,6 @@
       expect(
         discountConditionRepository.canApplyForCustomer
       ).toHaveBeenCalledWith("rule-1", "customer-with-groups")
->>>>>>> 6f752fa9
     })
   })
 })