import { IdMap, MockManager, MockRepository } from "medusa-test-utils"
import OrderService from "../order"
import { InventoryServiceMock } from "../__mocks__/inventory"

describe("OrderService", () => {
  const totalsService = {
    getLineItemRefund: () => {},
    getTotal: (o) => {
      return o.total || 0
    },
    getRefundedTotal: (o) => {
      return o.refunded_total || 0
    },
    getShippingTotal: (o) => {
      return o.shipping_total || 0
    },
    getGiftCardTotal: (o) => {
      return o.gift_card_total || 0
    },
    getDiscountTotal: (o) => {
      return o.discount_total || 0
    },
    getTaxTotal: (o) => {
      return o.tax_total || 0
    },
    getSubtotal: (o) => {
      return o.subtotal || 0
    },
    getPaidTotal: (o) => {
      return o.paid_total || 0
    },
  }

  const eventBusService = {
    emit: jest.fn(),
    withTransaction: function() {
      return this
    },
  }

  const inventoryService = {
    ...InventoryServiceMock,
  }

  describe("create", () => {
    const orderRepo = MockRepository({ create: (f) => f })
    const orderService = new OrderService({
      manager: MockManager,
      orderRepository: orderRepo,
      totalsService,
      eventBusService,
    })

    beforeEach(async () => {
      jest.clearAllMocks()
    })

    it("calls order model functions", async () => {
      await orderService.create({
        email: "oliver@test.dk",
      })

      expect(orderRepo.create).toHaveBeenCalledTimes(1)
      expect(orderRepo.create).toHaveBeenCalledWith({
        email: "oliver@test.dk",
      })

      expect(orderRepo.save).toHaveBeenCalledWith({
        email: "oliver@test.dk",
      })
    })
  })

  describe("createFromCart", () => {
    const orderRepo = MockRepository({
      create: (p) => p,
      save: (p) => ({ ...p, id: "id" }),
    })
    const lineItemService = {
      update: jest.fn(),
      withTransaction: function() {
        return this
      },
    }
    const shippingOptionService = {
      updateShippingMethod: jest.fn(),
      withTransaction: function() {
        return this
      },
    }
    const giftCardService = {
      update: jest.fn(),
      createTransaction: jest.fn(),
      withTransaction: function() {
        return this
      },
    }
    const paymentProviderService = {
      getStatus: (payment) => {
        return Promise.resolve(payment.status || "authorized")
      },
      updatePayment: jest.fn(),
      cancelPayment: jest.fn().mockImplementation((payment) => {
        return Promise.resolve({ ...payment, status: "cancelled" })
      }),
      withTransaction: function() {
        return this
      },
    }
    const emptyCart = {
      region: {},
      items: [],
      total: 0,
    }
    const cartService = {
      retrieve: jest.fn().mockImplementation((query) => {
        if (query === "empty") {
          return Promise.resolve(emptyCart)
        }
        return Promise.resolve({
          id: "cart_id",
          email: "test@test.com",
          customer_id: "cus_1234",
          payment: {
            id: "testpayment",
            amount: 100,
            status: "authorized",
          },
          region_id: "test",
          region: {
            id: "test",
            currency_code: "eur",
            name: "test",
            tax_rate: 25,
          },
          shipping_address_id: "1234",
          billing_address_id: "1234",
          discounts: [],
          gift_cards: [],
          shipping_methods: [{ id: "method_1" }],
          items: [{ id: "item_1" }, { id: "item_2" }],
          total: 100,
        })
      }),
      withTransaction: function() {
        return this
      },
    }

    const discountService = {}
    const regionService = {}
    const orderService = new OrderService({
      manager: MockManager,
      orderRepository: orderRepo,
      lineItemService,
      giftCardService,
      paymentProviderService,
      shippingOptionService,
      totalsService,
      discountService,
      regionService,
      eventBusService,
      cartService,
      inventoryService,
    })

    beforeEach(async () => {
      jest.clearAllMocks()
    })

    it("fails when no items", async () => {
      const res = orderService.createFromCart("empty")
      await expect(res).rejects.toThrow("Cannot create order from empty cart")
    })

    it("calls order model functions", async () => {
      const cart = {
        id: "cart_id",
        email: "test@test.com",
        customer_id: "cus_1234",
        payment: {
          id: "testpayment",
          amount: 100,
          status: "authorized",
        },
        region_id: "test",
        region: {
          id: "test",
          currency_code: "eur",
          name: "test",
          tax_rate: 25,
        },
        shipping_address_id: "1234",
        billing_address_id: "1234",
        gift_cards: [],
        discounts: [],
        shipping_methods: [{ id: "method_1" }],
        items: [
          { id: "item_1", variant_id: "variant-1", quantity: 1 },
          { id: "item_2", variant_id: "variant-2", quantity: 1 },
        ],
        total: 100,
      }

      orderService.cartService_.retrieve = jest.fn(() => Promise.resolve(cart))
      orderService.cartService_.update = jest.fn(() => Promise.resolve())

      await orderService.createFromCart("cart_id")
      const order = {
        payment_status: "awaiting",
        email: cart.email,
        customer_id: cart.customer_id,
        shipping_methods: cart.shipping_methods,
        discounts: cart.discounts,
        billing_address_id: cart.billing_address_id,
        shipping_address_id: cart.shipping_address_id,
        region_id: cart.region_id,
        currency_code: "eur",
        cart_id: "cart_id",
        gift_cards: [],
        metadata: {},
      }

      expect(cartService.retrieve).toHaveBeenCalledTimes(1)
      expect(cartService.retrieve).toHaveBeenCalledWith("cart_id", {
        select: ["subtotal", "total"],
        relations: [
          "region",
          "payment",
          "items",
          "discounts",
          "discounts.rule",
<<<<<<< HEAD
          // TODO: Add conditions relation
=======
>>>>>>> a6108059
          "gift_cards",
          "shipping_methods",
        ],
      })

      expect(paymentProviderService.updatePayment).toHaveBeenCalledTimes(1)
      expect(paymentProviderService.updatePayment).toHaveBeenCalledWith(
        "testpayment",
        {
          order_id: "id",
        }
      )

      expect(inventoryService.adjustInventory).toHaveBeenCalledTimes(2)
      expect(inventoryService.adjustInventory).toHaveBeenCalledWith(
        "variant-2",
        -1
      )
      expect(inventoryService.adjustInventory).toHaveBeenCalledWith(
        "variant-1",
        -1
      )

      expect(lineItemService.update).toHaveBeenCalledTimes(2)
      expect(lineItemService.update).toHaveBeenCalledWith("item_1", {
        order_id: "id",
      })
      expect(lineItemService.update).toHaveBeenCalledWith("item_2", {
        order_id: "id",
      })

      expect(orderRepo.create).toHaveBeenCalledTimes(1)
      expect(orderRepo.create).toHaveBeenCalledWith(order)
      expect(orderRepo.save).toHaveBeenCalledWith(order)
    })

    it("creates gift card transactions", async () => {
      const cart = {
        id: "cart_id",
        email: "test@test.com",
        customer_id: "cus_1234",
        payment: {
          id: "testpayment",
          amount: 100,
          status: "authorized",
        },
        region_id: "test",
        region: {
          id: "test",
          currency_code: "eur",
          name: "test",
          tax_rate: 25,
        },
        shipping_address_id: "1234",
        billing_address_id: "1234",
        gift_cards: [
          {
            id: "gid",
            code: "GC",
            balance: 80,
          },
        ],
        discounts: [],
        shipping_methods: [{ id: "method_1" }],
        items: [
          { id: "item_1", variant_id: "variant-1", quantity: 1 },
          { id: "item_2", variant_id: "variant-2", quantity: 1 },
        ],
        subtotal: 100,
        total: 100,
      }

      orderService.cartService_.retrieve = () => {
        return Promise.resolve(cart)
      }
      orderService.cartService_.update = () => Promise.resolve()

      await orderService.createFromCart("cart_id")
      const order = {
        payment_status: "awaiting",
        email: cart.email,
        customer_id: cart.customer_id,
        shipping_methods: cart.shipping_methods,
        discounts: cart.discounts,
        billing_address_id: cart.billing_address_id,
        shipping_address_id: cart.shipping_address_id,
        region_id: cart.region_id,
        currency_code: "eur",
        cart_id: "cart_id",
        gift_cards: [
          {
            id: "gid",
            code: "GC",
            balance: 80,
          },
        ],
        metadata: {},
      }

      expect(giftCardService.update).toHaveBeenCalledTimes(1)
      expect(giftCardService.update).toHaveBeenCalledWith("gid", {
        balance: 0,
        disabled: true,
      })

      expect(giftCardService.createTransaction).toHaveBeenCalledTimes(1)
      expect(giftCardService.createTransaction).toHaveBeenCalledWith({
        gift_card_id: "gid",
        order_id: "id",
        amount: 80,
      })

      expect(paymentProviderService.updatePayment).toHaveBeenCalledTimes(1)
      expect(paymentProviderService.updatePayment).toHaveBeenCalledWith(
        "testpayment",
        {
          order_id: "id",
        }
      )

      expect(lineItemService.update).toHaveBeenCalledTimes(2)
      expect(lineItemService.update).toHaveBeenCalledWith("item_1", {
        order_id: "id",
      })
      expect(lineItemService.update).toHaveBeenCalledWith("item_2", {
        order_id: "id",
      })

      expect(orderRepo.create).toHaveBeenCalledTimes(1)
      expect(orderRepo.create).toHaveBeenCalledWith(order)
      expect(orderRepo.save).toHaveBeenCalledWith(order)
    })

    it("creates cart with 0 total", async () => {
      const cart = {
        id: "cart_id",
        email: "test@test.com",
        customer_id: "cus_1234",
        payment: {
          id: "testpayment",
          amount: 100,
          status: "authorized",
        },
        region_id: "test",
        region: {
          id: "test",
          currency_code: "eur",
          name: "test",
          tax_rate: 25,
        },
        gift_cards: [],
        shipping_address_id: "1234",
        billing_address_id: "1234",
        discounts: [],
        shipping_methods: [{ id: "method_1" }],
        items: [
          { id: "item_1", variant_id: "variant-1", quantity: 1 },
          { id: "item_2", variant_id: "variant-2", quantity: 1 },
        ],
        total: 0,
      }
      orderService.cartService_.retrieve = () => Promise.resolve(cart)
      await orderService.createFromCart(cart)
      const order = {
        payment_status: "awaiting",
        email: cart.email,
        customer_id: cart.customer_id,
        shipping_methods: cart.shipping_methods,
        discounts: cart.discounts,
        billing_address_id: cart.billing_address_id,
        shipping_address_id: cart.shipping_address_id,
        gift_cards: [],
        region_id: cart.region_id,
        currency_code: "eur",
        cart_id: "cart_id",
        metadata: {},
      }
      expect(orderRepo.create).toHaveBeenCalledTimes(1)
      expect(orderRepo.create).toHaveBeenCalledWith(order)

      expect(lineItemService.update).toHaveBeenCalledTimes(2)
      expect(lineItemService.update).toHaveBeenCalledWith("item_1", {
        order_id: "id",
      })
      expect(lineItemService.update).toHaveBeenCalledWith("item_2", {
        order_id: "id",
      })

      expect(orderRepo.save).toHaveBeenCalledWith(order)
    })

    it("fails because an item does not have the required inventory", async () => {
      const cart = {
        id: "cart_id",
        email: "test@test.com",
        customer_id: "cus_1234",
        payment: {
          id: "testpayment",
          amount: 100,
          status: "authorized",
        },
        region_id: "test",
        region: {
          id: "test",
          currency_code: "eur",
          name: "test",
          tax_rate: 25,
        },
        gift_cards: [],
        shipping_address_id: "1234",
        billing_address_id: "1234",
        discounts: [],
        shipping_methods: [{ id: "method_1" }],
        items: [
          { id: "item_1", variant_id: "variant-1", quantity: 12 },
          { id: "item_2", variant_id: "variant-2", quantity: 1 },
        ],
        total: 100,
      }
      orderService.cartService_.retrieve = () => Promise.resolve(cart)
      orderService.cartService_.update = () => Promise.resolve()
      const res = orderService.createFromCart(cart)
      await expect(res).rejects.toThrow(
        "Variant with id: variant-1 does not have the required inventory"
      )
      // check to see if payment is cancelled
      expect(
        orderService.paymentProviderService_.cancelPayment
      ).toHaveBeenCalledTimes(1)
    })
  })

  describe("retrieve", () => {
    const orderRepo = MockRepository({
      findOneWithRelations: (q) => {
        return Promise.resolve({})
      },
    })
    const orderService = new OrderService({
      manager: MockManager,
      orderRepository: orderRepo,
      totalsService,
    })

    beforeAll(async () => {
      jest.clearAllMocks()
    })

    it("calls order model functions", async () => {
      await orderService.retrieve(IdMap.getId("test-order"))
      expect(orderRepo.findOneWithRelations).toHaveBeenCalledTimes(1)
      expect(orderRepo.findOneWithRelations).toHaveBeenCalledWith(undefined, {
        where: { id: IdMap.getId("test-order") },
      })
    })
  })

  describe("retrieveByCartId", () => {
    const orderRepo = MockRepository({
      findOne: (q) => {
        return Promise.resolve({})
      },
    })
    const orderService = new OrderService({
      totalsService,
      manager: MockManager,
      orderRepository: orderRepo,
    })

    beforeAll(async () => {
      jest.clearAllMocks()
    })

    it("calls order model functions", async () => {
      await orderService.retrieveByCartId(IdMap.getId("test-cart"))
      expect(orderRepo.findOne).toHaveBeenCalledTimes(1)
      expect(orderRepo.findOne).toHaveBeenCalledWith({
        where: { cart_id: IdMap.getId("test-cart") },
      })
    })
  })

  describe("update", () => {
    const orderRepo = MockRepository({
      findOneWithRelations: (rel, q) => {
        switch (q.where.id) {
          case IdMap.getId("fulfilled-order"):
            return Promise.resolve({
              fulfillment_status: "fulfilled",
              payment_status: "awaiting",
              status: "pending",
            })
          case IdMap.getId("canceled-order"):
            return Promise.resolve({
              status: "canceled",
            })
          default:
            return Promise.resolve({
              fulfillment_status: "not_fulfilled",
              payment_status: "awaiting",
              status: "pending",
            })
        }
      },
    })
    const orderService = new OrderService({
      totalsService,
      manager: MockManager,
      orderRepository: orderRepo,
      eventBusService,
    })

    beforeEach(async () => {
      jest.clearAllMocks()
    })

    it("calls order model functions", async () => {
      await orderService.update(IdMap.getId("test-order"), {
        email: "oliver@test.dk",
      })

      expect(orderRepo.save).toHaveBeenCalledTimes(1)
      expect(orderRepo.save).toHaveBeenCalledWith({
        email: "oliver@test.dk",
        fulfillment_status: "not_fulfilled",
        payment_status: "awaiting",
        status: "pending",
      })
    })

    it("throws if metadata update are attempted", async () => {
      await orderService.update(IdMap.getId("test-order"), {
        metadata: { test: "foo" },
      })
      expect(orderRepo.save).toHaveBeenCalledTimes(1)
      expect(orderRepo.save).toHaveBeenCalledWith({
        metadata: { test: "foo" },
        fulfillment_status: "not_fulfilled",
        payment_status: "awaiting",
        status: "pending",
      })
    })

    it("throws if payment method update is attempted after fulfillment", async () => {
      await expect(
        orderService.update(IdMap.getId("fulfilled-order"), {
          payment: {
            provider_id: "test",
            profile_id: "test",
          },
        })
      ).rejects.toThrow(
        "Can't update shipping, billing, items and payment method when order is processed"
      )
    })

    it("throws if items update is attempted after fulfillment", async () => {
      await expect(
        orderService.update(IdMap.getId("fulfilled-order"), {
          items: [],
        })
      ).rejects.toThrow(
        "Can't update shipping, billing, items and payment method when order is processed"
      )
    })

    it("throws if order is canceled", async () => {
      await expect(
        orderService.update(IdMap.getId("canceled-order"), {})
      ).rejects.toThrow("A canceled order cannot be updated")
    })
  })

  describe("cancel", () => {
    const now = new Date()

    const orderRepo = MockRepository({
      findOneWithRelations: (rel, q) => {
        switch (q.where.id) {
          case IdMap.getId("paid-order"):
            return Promise.resolve({
              fulfillment_status: "fulfilled",
              payment_status: "paid",
              status: "pending",
            })
          default:
            return Promise.resolve({
              fulfillment_status: "not_fulfilled",
              payment_status: "awaiting",
              status: "pending",
              fulfillments: [{ id: "fulfillment_test", canceled_at: now }],
              payments: [{ id: "payment_test" }],
              items: [
                { id: "item_1", variant_id: "variant-1", quantity: 12 },
                { id: "item_2", variant_id: "variant-2", quantity: 1 },
              ],
            })
        }
      },
    })

    const fulfillmentService = {
      cancelFulfillment: jest.fn(),
      withTransaction: function() {
        return this
      },
    }

    const paymentProviderService = {
      cancelPayment: jest.fn(),
      withTransaction: function() {
        return this
      },
    }

    const orderService = new OrderService({
      totalsService,
      manager: MockManager,
      orderRepository: orderRepo,
      paymentProviderService,
      fulfillmentService,
      eventBusService,
      inventoryService,
    })

    beforeEach(async () => {
      jest.clearAllMocks()
    })

    it("calls order model functions", async () => {
      try {
        await orderService.retrieve(IdMap.getId("not-fulfilled-order"))
        await orderService.cancel(IdMap.getId("not-fulfilled-order"))
      } catch (e) {
        console.warn(e)
      }

      expect(paymentProviderService.cancelPayment).toHaveBeenCalledTimes(1)
      expect(paymentProviderService.cancelPayment).toHaveBeenCalledWith({
        id: "payment_test",
      })

      expect(inventoryService.adjustInventory).toHaveBeenCalledTimes(2)
      expect(inventoryService.adjustInventory).toHaveBeenCalledWith(
        "variant-1",
        12
      )
      expect(inventoryService.adjustInventory).toHaveBeenCalledWith(
        "variant-2",
        1
      )

      expect(orderRepo.save).toHaveBeenCalledTimes(1)
      expect(orderRepo.save).toHaveBeenCalledWith({
        fulfillment_status: "canceled",
        payment_status: "canceled",
        canceled_at: expect.any(Date),
        status: "canceled",
        fulfillments: [{ id: "fulfillment_test", canceled_at: now }],
        payments: [{ id: "payment_test" }],
        items: [
          {
            id: "item_1",
            quantity: 12,
            variant_id: "variant-1",
          },
          {
            id: "item_2",
            quantity: 1,
            variant_id: "variant-2",
          },
        ],
      })
    })
  })

  describe("capturePayment", () => {
    const orderRepo = MockRepository({
      findOneWithRelations: (rel, q) => {
        switch (q.where.id) {
          case IdMap.getId("fail"):
            return Promise.resolve({
              payment_status: "awaiting",
              payments: [{ id: "payment_fail", captured_at: null }],
            })
          case IdMap.getId("canceled"):
            return Promise.resolve({ status: "canceled" })
          default:
            return Promise.resolve({
              fulfillment_status: "not_fulfilled",
              payment_status: "awaiting",
              status: "pending",
              fulfillments: [{ id: "fulfillment_test" }],
              payments: [{ id: "payment_test", captured_at: null }],
            })
        }
      },
    })

    const paymentProviderService = {
      capturePayment: jest
        .fn()
        .mockImplementation((p) =>
          p.id === "payment_fail"
            ? Promise.reject()
            : Promise.resolve({ ...p, captured_at: "notnull" })
        ),
      withTransaction: function() {
        return this
      },
    }

    const orderService = new OrderService({
      manager: MockManager,
      orderRepository: orderRepo,
      paymentProviderService,
      totalsService,
      eventBusService,
    })

    beforeEach(async () => {
      jest.clearAllMocks()
    })

    it("calls order model functions", async () => {
      await orderService.capturePayment("test-order")

      expect(paymentProviderService.capturePayment).toHaveBeenCalledTimes(1)
      expect(paymentProviderService.capturePayment).toHaveBeenCalledWith({
        id: "payment_test",
        captured_at: null,
      })

      expect(orderRepo.save).toHaveBeenCalledTimes(1)
      expect(orderRepo.save).toHaveBeenCalledWith({
        fulfillment_status: "not_fulfilled",
        payment_status: "captured",
        status: "pending",
        fulfillments: [{ id: "fulfillment_test" }],
        payments: [{ id: "payment_test", captured_at: "notnull" }],
      })
    })

    it("sets requires action on failure", async () => {
      await orderService.capturePayment(IdMap.getId("fail"))

      expect(paymentProviderService.capturePayment).toHaveBeenCalledTimes(1)
      expect(paymentProviderService.capturePayment).toHaveBeenCalledWith({
        id: "payment_fail",
        captured_at: null,
      })

      expect(orderRepo.save).toHaveBeenCalledTimes(1)
      expect(orderRepo.save).toHaveBeenCalledWith({
        payment_status: "requires_action",
        payments: [{ id: "payment_fail", captured_at: null }],
      })
    })

    it("fails if order is canceled", async () => {
      await expect(
        orderService.capturePayment(IdMap.getId("canceled"))
      ).rejects.toThrow("A canceled order cannot capture payment")
    })
  })

  describe("createFulfillment", () => {
    const partialOrder = {
      fulfillments: [],
      shipping_methods: [{ id: "ship" }],
      items: [
        {
          id: "item_1",
          quantity: 2,
          fulfilled_quantity: 0,
        },
        {
          id: "item_2",
          quantity: 1,
          fulfilled_quantity: 0,
        },
      ],
    }

    const order = {
      fulfillments: [],
      shipping_methods: [{ id: "ship" }],
      no_notification: true,
      items: [
        {
          id: "item_1",
          quantity: 2,
          fulfilled_quantity: 0,
        },
      ],
    }

    const orderRepo = MockRepository({
      findOneWithRelations: (rel, q) => {
        switch (q.where.id) {
          case "partial":
            return Promise.resolve(partialOrder)
          case "canceled":
            return Promise.resolve({ status: "canceled", ...order })
          default:
            return Promise.resolve(order)
        }
      },
    })

    const lineItemService = {
      update: jest.fn(),
      withTransaction: function() {
        return this
      },
    }

    const fulfillmentService = {
      createFulfillment: jest.fn().mockImplementation((o, i, m) => {
        return Promise.resolve([
          {
            items: i,
          },
        ])
      }),
      withTransaction: function() {
        return this
      },
    }

    const orderService = new OrderService({
      manager: MockManager,
      orderRepository: orderRepo,
      fulfillmentService,
      lineItemService,
      totalsService,
      eventBusService,
    })

    beforeEach(async () => {
      jest.clearAllMocks()
    })

    it("calls order model functions", async () => {
      await orderService.createFulfillment("test-order", [
        {
          item_id: "item_1",
          quantity: 2,
        },
      ])

      expect(fulfillmentService.createFulfillment).toHaveBeenCalledTimes(1)
      expect(fulfillmentService.createFulfillment).toHaveBeenCalledWith(
        order,
        [
          {
            item_id: "item_1",
            quantity: 2,
          },
        ],
        { metadata: {}, order_id: "test-order" }
      )

      expect(lineItemService.update).toHaveBeenCalledTimes(1)
      expect(lineItemService.update).toHaveBeenCalledWith("item_1", {
        fulfilled_quantity: 2,
      })

      expect(orderRepo.save).toHaveBeenCalledTimes(1)
      expect(orderRepo.save).toHaveBeenCalledWith({
        ...order,
        fulfillment_status: "fulfilled",
      })
    })

    it("sets partially fulfilled", async () => {
      await orderService.createFulfillment("partial", [
        {
          item_id: "item_1",
          quantity: 2,
        },
      ])

      expect(fulfillmentService.createFulfillment).toHaveBeenCalledTimes(1)
      expect(fulfillmentService.createFulfillment).toHaveBeenCalledWith(
        partialOrder,
        [
          {
            item_id: "item_1",
            quantity: 2,
          },
        ],
        { metadata: {}, order_id: "partial" }
      )

      expect(lineItemService.update).toHaveBeenCalledTimes(1)
      expect(lineItemService.update).toHaveBeenCalledWith("item_1", {
        fulfilled_quantity: 2,
      })

      expect(orderRepo.save).toHaveBeenCalledTimes(1)
      expect(orderRepo.save).toHaveBeenCalledWith({
        ...partialOrder,
        fulfillment_status: "partially_fulfilled",
      })
    })

    it("sets partially fulfilled", async () => {
      await orderService.createFulfillment("test", [
        {
          item_id: "item_1",
          quantity: 1,
        },
      ])

      expect(fulfillmentService.createFulfillment).toHaveBeenCalledTimes(1)
      expect(fulfillmentService.createFulfillment).toHaveBeenCalledWith(
        order,
        [
          {
            item_id: "item_1",
            quantity: 1,
          },
        ],
        { metadata: {}, order_id: "test" }
      )

      expect(lineItemService.update).toHaveBeenCalledTimes(1)
      expect(lineItemService.update).toHaveBeenCalledWith("item_1", {
        fulfilled_quantity: 1,
      })

      expect(orderRepo.save).toHaveBeenCalledTimes(1)
      expect(orderRepo.save).toHaveBeenCalledWith({
        ...order,
        fulfillment_status: "partially_fulfilled",
      })
    })

    it("fails if order is canceled", async () => {
      await expect(
        orderService.createFulfillment("canceled", [
          {
            item_id: "item_1",
            quantity: 1,
          },
        ])
      ).rejects.toThrow("A canceled order cannot be fulfilled")
    })
    it.each([
      [true, true],
      [false, false],
      [undefined, true],
    ])(
      "emits correct no_notification option with '%s'",
      async (input, expected) => {
        await orderService.createFulfillment(
          "test-order",
          [
            {
              item_id: "item_1",
              quantity: 1,
            },
          ],
          { no_notification: input }
        )

        expect(eventBusService.emit).toHaveBeenCalledWith(expect.any(String), {
          id: expect.any(String),
          no_notification: expected,
        })
      }
    )
  })

  describe("cancelFulfillment", () => {
    const orderRepo = MockRepository({
      findOneWithRelations: () => Promise.resolve({}),
      save: (f) => Promise.resolve(f),
    })

    const fulfillmentService = {
      cancelFulfillment: jest.fn().mockImplementation((f) => {
        switch (f) {
          case IdMap.getId("no-order"):
            return Promise.resolve({})
          default:
            return Promise.resolve({
              order_id: IdMap.getId("order-id"),
            })
        }
      }),
      withTransaction: function() {
        return this
      },
    }

    const orderService = new OrderService({
      manager: MockManager,
      orderRepository: orderRepo,
      fulfillmentService,
      eventBusService,
    })

    beforeEach(async () => {
      jest.clearAllMocks()
    })

    it("successfully cancels fulfillment and corrects order status", async () => {
      await orderService.cancelFulfillment(IdMap.getId("order"))

      expect(fulfillmentService.cancelFulfillment).toHaveBeenCalledTimes(1)
      expect(fulfillmentService.cancelFulfillment).toHaveBeenCalledWith(
        IdMap.getId("order")
      )

      expect(orderRepo.save).toHaveBeenCalledTimes(1)
      expect(orderRepo.save).toHaveBeenCalledWith({
        fulfillment_status: "canceled",
      })
    })

    it("fails to cancel fulfillment when not related to an order", async () => {
      await expect(
        orderService.cancelFulfillment(IdMap.getId("no-order"))
      ).rejects.toThrow(`Fufillment not related to an order`)
    })
  })

  describe("registerReturnReceived", () => {
    const order = {
      items: [
        {
          id: "item_1",
          quantity: 10,
          returned_quantity: 10,
        },
      ],
      payments: [{ id: "payment_test", amount: 100 }],
      refunded_total: 0,
      paid_total: 100,
      refundable_amount: 100,
      total: 100,
    }
    const orderRepo = MockRepository({
      findOneWithRelations: (rel, q) => {
        switch (q.where.id) {
          case IdMap.getId("canceled"):
            return Promise.resolve({ status: "canceled", ...order })
          default:
            return Promise.resolve(order)
        }
      },
    })

    const paymentProviderService = {
      refundPayment: jest
        .fn()
        .mockImplementation((p) =>
          p.id === "payment_fail" ? Promise.reject() : Promise.resolve()
        ),
      withTransaction: function() {
        return this
      },
    }

    const orderService = new OrderService({
      manager: MockManager,
      orderRepository: orderRepo,
      paymentProviderService,
      totalsService,
      eventBusService,
    })

    beforeEach(async () => {
      jest.clearAllMocks()
    })

    it("calls order model functions", async () => {
      await orderService.registerReturnReceived(IdMap.getId("order"), {
        id: IdMap.getId("good"),
        order_id: IdMap.getId("order"),
        status: "received",
        refund_amount: 100,
      })

      expect(orderRepo.save).toHaveBeenCalledTimes(1)
      expect(orderRepo.save).toHaveBeenCalledWith({
        ...order,
        fulfillment_status: "returned",
      })

      expect(paymentProviderService.refundPayment).toHaveBeenCalledTimes(1)
      expect(paymentProviderService.refundPayment).toHaveBeenCalledWith(
        order.payments,
        100,
        "return"
      )
    })

    it("return with custom refund", async () => {
      await orderService.registerReturnReceived(
        IdMap.getId("order"),
        {
          id: IdMap.getId("good"),
          order_id: IdMap.getId("order"),
          status: "received",
          refund_amount: 95,
        },
        95
      )

      expect(paymentProviderService.refundPayment).toHaveBeenCalledTimes(1)
      expect(paymentProviderService.refundPayment).toHaveBeenCalledWith(
        order.payments,
        95,
        "return"
      )
    })

    it("fails when order is canceled", async () => {
      await expect(
        orderService.registerReturnReceived(IdMap.getId("canceled"), {})
      ).rejects.toThrow("A canceled order cannot be registered as received")
    })
  })

  describe("completeOrder", () => {
    const orderRepo = MockRepository({
      findOneWithRelations: (rel, q) => {
        switch (q.where.id) {
          case IdMap.getId("canceled"):
            return Promise.resolve({ status: "canceled" })
          default:
            return Promise.resolve({ id: IdMap.getId("order") })
        }
      },
      save: jest.fn().mockImplementation((f) => f),
    })

    const eventBus = {
      emit: () =>
        Promise.resolve({
          finished: () => Promise.resolve({}),
        }),
    }

    const orderService = new OrderService({
      manager: MockManager,
      orderRepository: orderRepo,
      eventBusService: eventBus,
    })

    beforeEach(async () => {
      jest.clearAllMocks()
    })

    it("successfully creates order", async () => {
      await orderService.completeOrder(IdMap.getId("order"))

      expect(orderRepo.save).toHaveBeenCalledTimes(1)
      expect(orderRepo.save).toHaveBeenCalledWith({
        id: IdMap.getId("order"),
        status: "completed",
      })
    })

    it("fails when order is canceled", async () => {
      await expect(
        orderService.completeOrder(IdMap.getId("canceled"))
      ).rejects.toThrow("A canceled order cannot be completed")
    })
  })

  describe("addShippingMethod", () => {
    const orderRepo = MockRepository({
      findOneWithRelations: (rel, q) => {
        switch (q.where.id) {
          case IdMap.getId("canceled"):
            return Promise.resolve({ status: "canceled" })
          default:
            return Promise.resolve({
              id: IdMap.getId("order"),
              shipping_methods: [
                { shipping_option: { profile_id: IdMap.getId("method1") } },
              ],
            })
        }
      },
      save: jest.fn().mockImplementation((f) => f),
    })

    const optionService = {
      createShippingMethod: jest
        .fn()
        .mockImplementation((optionId, data, config) =>
          Promise.resolve({ shipping_option: { profile_id: optionId } })
        ),
      deleteShippingMethod: jest
        .fn()
        .mockImplementation(() => Promise.resolve({})),

      withTransaction: function() {
        return this
      },
    }

    const orderService = new OrderService({
      manager: MockManager,
      orderRepository: orderRepo,
      eventBusService: eventBusService,
      shippingOptionService: optionService,
      totalsService,
    })

    beforeEach(async () => {
      jest.clearAllMocks()
    })

    it("successfully adds shipping method", async () => {
      await orderService.addShippingMethod(
        IdMap.getId("order"),
        IdMap.getId("option"),
        { some: "data" },
        {}
      )

      expect(optionService.createShippingMethod).toHaveBeenCalledTimes(1)
      expect(optionService.createShippingMethod).toHaveBeenCalledWith(
        IdMap.getId("option"),
        { some: "data" },
        {
          order: {
            id: IdMap.getId("order"),
            shipping_methods: [
              {
                shipping_option: {
                  profile_id: IdMap.getId("method1"),
                },
              },
            ],
            subtotal: 0,
          },
        }
      )

      expect(optionService.deleteShippingMethod).not.toHaveBeenCalled()
    })

    it("successfully removes shipping method if same option profile", async () => {
      await orderService.addShippingMethod(
        IdMap.getId("order"),
        IdMap.getId("method1"),
        { some: "data" }
      )

      expect(optionService.createShippingMethod).toHaveBeenCalledTimes(1)
      expect(optionService.createShippingMethod).toHaveBeenCalledWith(
        IdMap.getId("method1"),
        { some: "data" },
        {
          order: {
            id: IdMap.getId("order"),
            shipping_methods: [
              {
                shipping_option: {
                  profile_id: IdMap.getId("method1"),
                },
              },
            ],
            subtotal: 0,
          },
        }
      )

      expect(optionService.deleteShippingMethod).toHaveBeenCalledTimes(1)
      expect(optionService.deleteShippingMethod).toHaveBeenCalledWith({
        shipping_option: {
          profile_id: IdMap.getId("method1"),
        },
      })
    })

    it("fails if order is canceled", async () => {
      await expect(
        orderService.addShippingMethod(
          IdMap.getId("canceled"),
          IdMap.getId("option"),
          { some: "data" }
        )
      ).rejects.toThrow("A shipping method cannot be added to a canceled order")
    })
  })

  describe("createShipment", () => {
    const partialOrder = {
      items: [
        {
          id: "item_1",
          quantity: 2,
          fulfilled_quantity: 0,
        },
        {
          id: "item_2",
          quantity: 1,
          fulfilled_quantity: 0,
        },
      ],
    }

    const order = {
      items: [
        {
          id: "item_1",
          quantity: 2,
          fulfilled_quantity: 0,
        },
      ],
      no_notification: true,
    }

    const orderRepo = MockRepository({
      findOneWithRelations: (rel, q) => {
        switch (q.where.id) {
          case IdMap.getId("partial"):
            return Promise.resolve(partialOrder)
          case IdMap.getId("canceled"):
            return Promise.resolve({ status: "canceled" })
          default:
            return Promise.resolve(order)
        }
      },
    })

    const lineItemService = {
      update: jest.fn(),
      withTransaction: function() {
        return this
      },
    }

    const fulfillmentService = {
      retrieve: () =>
        Promise.resolve({
          order_id: IdMap.getId("test"),
          no_notification: true,
        }),
      createShipment: jest
        .fn()
        .mockImplementation((shipmentId, tracking, meta) => {
          return Promise.resolve({
            items: [
              {
                item_id: "item_1",
                quantity: 2,
              },
            ],
          })
        }),
      withTransaction: function() {
        return this
      },
    }

    const orderService = new OrderService({
      manager: MockManager,
      orderRepository: orderRepo,
      totalsService,
      fulfillmentService,
      lineItemService,
      eventBusService,
    })

    beforeEach(async () => {
      jest.clearAllMocks()
    })

    it("calls order model functions", async () => {
      await orderService.createShipment(
        IdMap.getId("test"),
        IdMap.getId("fulfillment"),
        [{ tracking_number: "1234" }, { tracking_number: "2345" }],
        {}
      )

      expect(fulfillmentService.createShipment).toHaveBeenCalledTimes(1)
      expect(
        fulfillmentService.createShipment
      ).toHaveBeenCalledWith(
        IdMap.getId("fulfillment"),
        [{ tracking_number: "1234" }, { tracking_number: "2345" }],
        { metadata: undefined, no_notification: true }
      )

      expect(orderRepo.save).toHaveBeenCalledTimes(1)
      expect(orderRepo.save).toHaveBeenCalledWith({
        ...order,
        fulfillment_status: "shipped",
      })
    })

    it("fails when order is canceled", async () => {
      await expect(
        orderService.createShipment(
          IdMap.getId(
            "canceled",
            IdMap.getId("fulfillment"),
            [{ tracking_number: "1234" }],
            {}
          )
        )
      ).rejects.toThrow("A canceled order cannot be fulfilled as shipped")
    })
    it.each([
      [true, true],
      [false, false],
      [undefined, true],
    ])(
      "emits correct no_notification option with '%s'",
      async (input, expected) => {
        await orderService.createShipment(
          IdMap.getId("test"),
          IdMap.getId("fulfillment"),
          [{ tracking_number: "1234" }, { tracking_number: "2345" }],
          { no_notification: input }
        )

        expect(eventBusService.emit).toHaveBeenCalledWith(expect.any(String), {
          id: expect.any(String),
          no_notification: expected,
        })
      }
    )
  })

  describe("createRefund", () => {
    beforeEach(async () => {
      jest.clearAllMocks()
    })

    const orderRepo = MockRepository({
      findOneWithRelations: (rel, q) => {
        switch (q.where.id) {
          case IdMap.getId("cannot"):
            return Promise.resolve({
              id: IdMap.getId("order"),
              payments: [
                {
                  id: "payment",
                },
              ],
              total: 100,
              refunded_total: 100,
            })
          case IdMap.getId("canceled"):
            return Promise.resolve({
              status: "canceled",
            })
          default:
            return Promise.resolve({
              id: IdMap.getId("order_123"),
              payments: [
                {
                  id: "payment",
                },
              ],
              total: 100,
              paid_total: 100,
              refundable_amount: 100,
              refunded_total: 0,
              no_notification: true,
            })
        }
      },
    })

    const paymentProviderService = {
      refundPayment: jest
        .fn()
        .mockImplementation((p) => Promise.resolve({ id: "ref" })),
      withTransaction: function() {
        return this
      },
    }

    const orderService = new OrderService({
      manager: MockManager,
      orderRepository: orderRepo,
      paymentProviderService,
      totalsService,
      eventBusService,
    })

    it("success", async () => {
      await orderService.createRefund(
        IdMap.getId("order_123"),
        100,
        "discount",
        "note"
      )

      expect(paymentProviderService.refundPayment).toHaveBeenCalledTimes(1)
      expect(paymentProviderService.refundPayment).toHaveBeenCalledWith(
        [{ id: "payment" }],
        100,
        "discount",
        "note"
      )
    })

    it("fails when refund is off", async () => {
      await expect(
        orderService.createRefund(
          IdMap.getId("cannot"),
          100,
          "discount",
          "note"
        )
      ).rejects.toThrow("Cannot refund more than the original order amount")
    })
    it("fails when order is canceled", async () => {
      await expect(
        orderService.createRefund(
          IdMap.getId("canceled"),
          100,
          "discount",
          "note"
        )
      ).rejects.toThrow("A canceled order cannot be refunded")
    })

    it.each([
      [false, false],
      [undefined, true],
    ])(
      "emits correct no_notification option with '%s'",
      async (input, expected) => {
        await orderService.createRefund(
          IdMap.getId("order_123"),
          100,
          "discount",
          "note",
          { no_notification: input }
        )

        expect(eventBusService.emit).toHaveBeenCalledWith(expect.any(String), {
          id: expect.any(String),
          no_notification: expected,
          refund_id: expect.any(String),
        })
      }
    )
  })
})<|MERGE_RESOLUTION|>--- conflicted
+++ resolved
@@ -230,10 +230,6 @@
           "items",
           "discounts",
           "discounts.rule",
-<<<<<<< HEAD
-          // TODO: Add conditions relation
-=======
->>>>>>> a6108059
           "gift_cards",
           "shipping_methods",
         ],
