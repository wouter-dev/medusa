import { DeepPartial, EntityManager } from "typeorm"
import { BatchJob } from "../models"
import { BatchJobRepository } from "../repositories/batch-job"
import {
  BatchJobCreateProps,
  BatchJobStatus,
  BatchJobUpdateProps,
  FilterableBatchJobProps,
} from "../types/batch-job"
import { FindConfig } from "../types/common"
import { TransactionBaseService } from "../interfaces"
import { buildQuery } from "../utils"
import { MedusaError } from "medusa-core-utils"
import { EventBusService } from "./index"

type InjectedDependencies = {
  manager: EntityManager
  eventBusService: EventBusService
  batchJobRepository: typeof BatchJobRepository
}

class BatchJobService extends TransactionBaseService<BatchJobService> {
  static readonly Events = {
    CREATED: "batch.created",
    UPDATED: "batch.updated",
    PRE_PROCESSED: "batch.pre_processed",
    CONFIRMED: "batch.confirmed",
    PROCESSING: "batch.processing",
    COMPLETED: "batch.completed",
    CANCELED: "batch.canceled",
<<<<<<< HEAD
    COMPLETED: "batch.completed",
    READY: "batch.ready",
    PROCESSING: "batch.processing",
    AWAITING_CONFIRMATION: "batch.awaiting_confirmation",
    CONFIRMED: "batch.confirmed",
    FAILED: "batch.failed",
  }

  protected manager_: EntityManager
=======
    FAILED: "batch.failed",
  }

  protected readonly manager_: EntityManager
>>>>>>> 87266d5e
  protected transactionManager_: EntityManager | undefined
  protected readonly batchJobRepository_: typeof BatchJobRepository
  protected readonly eventBus_: EventBusService

  protected batchJobStatusMapToProps = new Map<
    BatchJobStatus,
    { entityColumnName: string; eventType: string }
  >([
    [
<<<<<<< HEAD
      BatchJobStatus.READY,
      {
        entityColumnName: "ready_at",
        eventType: BatchJobService.Events.READY,
      },
    ],
    [
      BatchJobStatus.PROCESSING,
      {
        entityColumnName: "processing_at",
        eventType: BatchJobService.Events.PROCESSING,
      },
    ],
    [
      BatchJobStatus.AWAITING_CONFIRMATION,
      {
        entityColumnName: "awaiting_confirmation_at",
        eventType: BatchJobService.Events.AWAITING_CONFIRMATION,
      },
    ],
    [
      BatchJobStatus.CONFIRMED,
      {
        entityColumnName: "confirmed_at",
        eventType: BatchJobService.Events.CONFIRMED,
=======
      BatchJobStatus.PRE_PROCESSED,
      {
        entityColumnName: "pre_processed_at",
        eventType: BatchJobService.Events.PRE_PROCESSED,
      },
    ],
    [
      BatchJobStatus.CONFIRMED,
      {
        entityColumnName: "confirmed_at",
        eventType: BatchJobService.Events.CONFIRMED,
      },
    ],
    [
      BatchJobStatus.PROCESSING,
      {
        entityColumnName: "processing_at",
        eventType: BatchJobService.Events.PROCESSING,
>>>>>>> 87266d5e
      },
    ],
    [
      BatchJobStatus.COMPLETED,
      {
        entityColumnName: "completed_at",
        eventType: BatchJobService.Events.COMPLETED,
      },
    ],
    [
      BatchJobStatus.CANCELED,
      {
        entityColumnName: "canceled_at",
        eventType: BatchJobService.Events.CANCELED,
      },
    ],
    [
      BatchJobStatus.FAILED,
      {
        entityColumnName: "failed_at",
        eventType: BatchJobService.Events.FAILED,
      },
    ],
  ])

  constructor({
    manager,
    batchJobRepository,
    eventBusService,
  }: InjectedDependencies) {
    super({ manager, batchJobRepository, eventBusService })

    this.manager_ = manager
    this.batchJobRepository_ = batchJobRepository
    this.eventBus_ = eventBusService
  }

  async retrieve(
    batchJobId: string,
    config: FindConfig<BatchJob> = {}
  ): Promise<BatchJob | never> {
    return await this.atomicPhase_(
      async (transactionManager: EntityManager) => {
        const batchJobRepo = transactionManager.getCustomRepository(
          this.batchJobRepository_
        )

        const query = buildQuery<BatchJob>({ id: batchJobId }, config)
        const batchJob = await batchJobRepo.findOne(query)

        if (!batchJob) {
          throw new MedusaError(
            MedusaError.Types.NOT_FOUND,
            `Batch job with id ${batchJobId} was not found`
          )
        }

        return batchJob
      }
    )
  }

  async listAndCount(
    selector: FilterableBatchJobProps = {},
    config: FindConfig<BatchJob> = { skip: 0, take: 20 }
  ): Promise<[BatchJob[], number]> {
    return await this.atomicPhase_(
      async (manager: EntityManager): Promise<[BatchJob[], number]> => {
        const batchJobRepo = manager.getCustomRepository(
          this.batchJobRepository_
        )

        const query = buildQuery(selector, config)
        return await batchJobRepo.findAndCount(query)
      }
    )
  }

<<<<<<< HEAD
  async validateBatchContext(
    type: string,
    context: Record<string, unknown>
  ): Promise<Record<string, unknown>> {
    // TODO validate context with batch job strategy corresponding to the given type

    return context
  }

=======
>>>>>>> 87266d5e
  async create(data: BatchJobCreateProps): Promise<BatchJob> {
    return await this.atomicPhase_(async (manager) => {
      const batchJobRepo: BatchJobRepository = manager.getCustomRepository(
        this.batchJobRepository_
      )

<<<<<<< HEAD
      const validatedContext = await this.validateBatchContext(
        data.type,
        data.context
      )

      const toCreate = {
        status: BatchJobStatus.CREATED,
        ...data,
        context: validatedContext,
      } as DeepPartial<BatchJob>

      const batchJob = await batchJobRepo.create(toCreate)
=======
      const batchJob = batchJobRepo.create(data)
>>>>>>> 87266d5e
      const result = await batchJobRepo.save(batchJob)

      await this.eventBus_
        .withTransaction(manager)
        .emit(BatchJobService.Events.CREATED, {
          id: result.id,
        })

      return result
    })
  }

  async update(
    batchJobId: string,
    data: BatchJobUpdateProps
  ): Promise<BatchJob> {
    return await this.atomicPhase_(async (manager) => {
      const batchJobRepo: BatchJobRepository = manager.getCustomRepository(
        this.batchJobRepository_
      )

      let batchJob = await this.retrieve(batchJobId)

      const { context, ...rest } = data
      if (context) {
<<<<<<< HEAD
        batchJob.context = await this.validateBatchContext(
          batchJob.type,
          context
        )
=======
        batchJob.context = { ...batchJob.context, ...context }
>>>>>>> 87266d5e
      }

      Object.keys(rest)
        .filter((key) => typeof rest[key] !== `undefined`)
        .forEach((key) => {
          batchJob[key] = rest[key]
        })

      batchJob = await batchJobRepo.save(batchJob)

      await this.eventBus_
        .withTransaction(manager)
        .emit(BatchJobService.Events.UPDATED, {
          id: batchJob.id,
        })

      return batchJob
    })
  }

<<<<<<< HEAD
  protected async updateStatus(
    batchJobOrId: BatchJob | string,
    status: BatchJobStatus
  ): Promise<BatchJob | never> {
    return await this.atomicPhase_(
      async (transactionManager: EntityManager) => {
        let batchJob: BatchJob = batchJobOrId as BatchJob
        if (typeof batchJobOrId === "string") {
          batchJob = await this.retrieve(batchJobOrId)
        }

        const { entityColumnName, eventType } =
          this.batchJobStatusMapToProps.get(status) || {}

        if (!entityColumnName || !eventType) {
          throw new MedusaError(
            MedusaError.Types.INVALID_DATA,
            `Unable to update the batch job status from ${batchJob.status} to ${status}. The status seams to not be an existing one`
          )
        }

        batchJob[entityColumnName] = new Date()

        const batchJobRepo = transactionManager.getCustomRepository(
          this.batchJobRepository_
        )
        batchJob = await batchJobRepo.save(batchJob)

        this.eventBus_.withTransaction(transactionManager).emit(eventType, {
          id: batchJob.id,
        })

        return batchJob
      }
    )
=======
  async updateStatus(
    batchJobOrId: BatchJob | string,
    status: BatchJobStatus
  ): Promise<BatchJob | never> {
    const transactionManager = this.transactionManager_ ?? this.manager_
    let batchJob: BatchJob = batchJobOrId as BatchJob
    if (typeof batchJobOrId === "string") {
      batchJob = await this.retrieve(batchJobOrId)
    }

    const { entityColumnName, eventType } =
      this.batchJobStatusMapToProps.get(status) || {}

    if (!entityColumnName || !eventType) {
      throw new MedusaError(
        MedusaError.Types.INVALID_DATA,
        `Unable to update the batch job status from ${batchJob.status} to ${status}. The status doesn't exist`
      )
    }

    batchJob[entityColumnName] = new Date()

    const batchJobRepo = transactionManager.getCustomRepository(
      this.batchJobRepository_
    )
    batchJob = await batchJobRepo.save(batchJob)
    batchJob.loadStatus()

    this.eventBus_.withTransaction(transactionManager).emit(eventType, {
      id: batchJob.id,
    })

    return batchJob
>>>>>>> 87266d5e
  }

  async confirm(batchJobOrId: string | BatchJob): Promise<BatchJob | never> {
    return await this.atomicPhase_(async () => {
      let batchJob: BatchJob = batchJobOrId as BatchJob
      if (typeof batchJobOrId === "string") {
        batchJob = await this.retrieve(batchJobOrId)
      }

<<<<<<< HEAD
      if (!batchJob.dry_run) {
        return batchJob
      }

      if (batchJob.status !== BatchJobStatus.AWAITING_CONFIRMATION) {
        throw new MedusaError(
          MedusaError.Types.NOT_ALLOWED,
          "Cannot confirm a batch job that is not awaiting for confirmation"
        )
      }

      return await this.updateStatus(batchJob, BatchJobStatus.CONFIRMED)
    })
  }

  /*
   * if job is started with dry_run: true, then it's required
   * to complete the job before it's written to DB
   */
=======
      if (batchJob.status !== BatchJobStatus.PRE_PROCESSED) {
        throw new MedusaError(
          MedusaError.Types.NOT_ALLOWED,
          "Cannot confirm processing for a batch job that is not pre processed"
        )
      }

      return this.updateStatus(batchJob, BatchJobStatus.CONFIRMED)
    })
  }

>>>>>>> 87266d5e
  async complete(batchJobOrId: string | BatchJob): Promise<BatchJob | never> {
    return await this.atomicPhase_(async () => {
      let batchJob: BatchJob = batchJobOrId as BatchJob
      if (typeof batchJobOrId === "string") {
        batchJob = await this.retrieve(batchJobOrId)
      }

<<<<<<< HEAD
      if (
        (batchJob.dry_run && batchJob.status !== BatchJobStatus.CONFIRMED) ||
        (!batchJob.dry_run && batchJob.status !== BatchJobStatus.PROCESSING)
      ) {
        throw new MedusaError(
          MedusaError.Types.INVALID_DATA,
          `Cannot complete a batch job with status "${batchJob.status}". The batch job must be in dry_run and awaiting for confirmation`
=======
      if (batchJob.status !== BatchJobStatus.PROCESSING) {
        throw new MedusaError(
          MedusaError.Types.INVALID_DATA,
          `Cannot complete a batch job with status "${batchJob.status}". The batch job must be processing`
>>>>>>> 87266d5e
        )
      }

      return await this.updateStatus(batchJob, BatchJobStatus.COMPLETED)
    })
  }

  async cancel(batchJobOrId: string | BatchJob): Promise<BatchJob | never> {
    return await this.atomicPhase_(async () => {
      let batchJob: BatchJob = batchJobOrId as BatchJob
      if (typeof batchJobOrId === "string") {
        batchJob = await this.retrieve(batchJobOrId)
      }

      if (batchJob.status === BatchJobStatus.COMPLETED) {
        throw new MedusaError(
          MedusaError.Types.NOT_ALLOWED,
          "Cannot cancel completed batch job"
        )
      }

      return await this.updateStatus(batchJob, BatchJobStatus.CANCELED)
    })
  }

<<<<<<< HEAD
  async ready(batchJobOrId: string | BatchJob): Promise<BatchJob | never> {
=======
  async setPreProcessingDone(
    batchJobOrId: string | BatchJob
  ): Promise<BatchJob | never> {
>>>>>>> 87266d5e
    return await this.atomicPhase_(async () => {
      let batchJob: BatchJob = batchJobOrId as BatchJob
      if (typeof batchJobOrId === "string") {
        batchJob = await this.retrieve(batchJobOrId)
      }

<<<<<<< HEAD
      if (batchJob.status !== BatchJobStatus.CREATED) {
        throw new MedusaError(
          MedusaError.Types.NOT_ALLOWED,
          "Cannot mark a batch job as ready if the status is different that created"
        )
      }

      return await this.updateStatus(batchJobOrId, BatchJobStatus.READY)
    })
  }

  async processing(batchJobOrId: string | BatchJob): Promise<BatchJob | never> {
=======
      if (batchJob.status === BatchJobStatus.PRE_PROCESSED) {
        return batchJob
      }

      if (batchJob.status !== BatchJobStatus.CREATED) {
        throw new MedusaError(
          MedusaError.Types.NOT_ALLOWED,
          "Cannot mark a batch job as pre processed if it is not in created status"
        )
      }

      batchJob = await this.updateStatus(
        batchJobOrId,
        BatchJobStatus.PRE_PROCESSED
      )
      if (batchJob.dry_run) {
        return batchJob
      }

      return await this.confirm(batchJob)
    })
  }

  async setProcessing(
    batchJobOrId: string | BatchJob
  ): Promise<BatchJob | never> {
>>>>>>> 87266d5e
    return await this.atomicPhase_(async () => {
      let batchJob: BatchJob = batchJobOrId as BatchJob
      if (typeof batchJobOrId === "string") {
        batchJob = await this.retrieve(batchJobOrId)
      }

<<<<<<< HEAD
      if (batchJob.status !== BatchJobStatus.READY) {
        throw new MedusaError(
          MedusaError.Types.NOT_ALLOWED,
          "Cannot mark a batch job as processing if the status is different that ready"
=======
      if (batchJob.status !== BatchJobStatus.CONFIRMED) {
        throw new MedusaError(
          MedusaError.Types.NOT_ALLOWED,
          "Cannot mark a batch job as processing if the status is different that confirmed"
>>>>>>> 87266d5e
        )
      }

      return await this.updateStatus(batchJob, BatchJobStatus.PROCESSING)
    })
  }
}

export default BatchJobService<|MERGE_RESOLUTION|>--- conflicted
+++ resolved
@@ -28,22 +28,10 @@
     PROCESSING: "batch.processing",
     COMPLETED: "batch.completed",
     CANCELED: "batch.canceled",
-<<<<<<< HEAD
-    COMPLETED: "batch.completed",
-    READY: "batch.ready",
-    PROCESSING: "batch.processing",
-    AWAITING_CONFIRMATION: "batch.awaiting_confirmation",
-    CONFIRMED: "batch.confirmed",
     FAILED: "batch.failed",
   }
 
-  protected manager_: EntityManager
-=======
-    FAILED: "batch.failed",
-  }
-
   protected readonly manager_: EntityManager
->>>>>>> 87266d5e
   protected transactionManager_: EntityManager | undefined
   protected readonly batchJobRepository_: typeof BatchJobRepository
   protected readonly eventBus_: EventBusService
@@ -53,11 +41,17 @@
     { entityColumnName: string; eventType: string }
   >([
     [
-<<<<<<< HEAD
-      BatchJobStatus.READY,
-      {
-        entityColumnName: "ready_at",
-        eventType: BatchJobService.Events.READY,
+      BatchJobStatus.PRE_PROCESSED,
+      {
+        entityColumnName: "pre_processed_at",
+        eventType: BatchJobService.Events.PRE_PROCESSED,
+      },
+    ],
+    [
+      BatchJobStatus.CONFIRMED,
+      {
+        entityColumnName: "confirmed_at",
+        eventType: BatchJobService.Events.CONFIRMED,
       },
     ],
     [
@@ -65,40 +59,6 @@
       {
         entityColumnName: "processing_at",
         eventType: BatchJobService.Events.PROCESSING,
-      },
-    ],
-    [
-      BatchJobStatus.AWAITING_CONFIRMATION,
-      {
-        entityColumnName: "awaiting_confirmation_at",
-        eventType: BatchJobService.Events.AWAITING_CONFIRMATION,
-      },
-    ],
-    [
-      BatchJobStatus.CONFIRMED,
-      {
-        entityColumnName: "confirmed_at",
-        eventType: BatchJobService.Events.CONFIRMED,
-=======
-      BatchJobStatus.PRE_PROCESSED,
-      {
-        entityColumnName: "pre_processed_at",
-        eventType: BatchJobService.Events.PRE_PROCESSED,
-      },
-    ],
-    [
-      BatchJobStatus.CONFIRMED,
-      {
-        entityColumnName: "confirmed_at",
-        eventType: BatchJobService.Events.CONFIRMED,
-      },
-    ],
-    [
-      BatchJobStatus.PROCESSING,
-      {
-        entityColumnName: "processing_at",
-        eventType: BatchJobService.Events.PROCESSING,
->>>>>>> 87266d5e
       },
     ],
     [
@@ -177,40 +137,13 @@
     )
   }
 
-<<<<<<< HEAD
-  async validateBatchContext(
-    type: string,
-    context: Record<string, unknown>
-  ): Promise<Record<string, unknown>> {
-    // TODO validate context with batch job strategy corresponding to the given type
-
-    return context
-  }
-
-=======
->>>>>>> 87266d5e
   async create(data: BatchJobCreateProps): Promise<BatchJob> {
     return await this.atomicPhase_(async (manager) => {
       const batchJobRepo: BatchJobRepository = manager.getCustomRepository(
         this.batchJobRepository_
       )
 
-<<<<<<< HEAD
-      const validatedContext = await this.validateBatchContext(
-        data.type,
-        data.context
-      )
-
-      const toCreate = {
-        status: BatchJobStatus.CREATED,
-        ...data,
-        context: validatedContext,
-      } as DeepPartial<BatchJob>
-
-      const batchJob = await batchJobRepo.create(toCreate)
-=======
       const batchJob = batchJobRepo.create(data)
->>>>>>> 87266d5e
       const result = await batchJobRepo.save(batchJob)
 
       await this.eventBus_
@@ -236,14 +169,7 @@
 
       const { context, ...rest } = data
       if (context) {
-<<<<<<< HEAD
-        batchJob.context = await this.validateBatchContext(
-          batchJob.type,
-          context
-        )
-=======
         batchJob.context = { ...batchJob.context, ...context }
->>>>>>> 87266d5e
       }
 
       Object.keys(rest)
@@ -264,43 +190,6 @@
     })
   }
 
-<<<<<<< HEAD
-  protected async updateStatus(
-    batchJobOrId: BatchJob | string,
-    status: BatchJobStatus
-  ): Promise<BatchJob | never> {
-    return await this.atomicPhase_(
-      async (transactionManager: EntityManager) => {
-        let batchJob: BatchJob = batchJobOrId as BatchJob
-        if (typeof batchJobOrId === "string") {
-          batchJob = await this.retrieve(batchJobOrId)
-        }
-
-        const { entityColumnName, eventType } =
-          this.batchJobStatusMapToProps.get(status) || {}
-
-        if (!entityColumnName || !eventType) {
-          throw new MedusaError(
-            MedusaError.Types.INVALID_DATA,
-            `Unable to update the batch job status from ${batchJob.status} to ${status}. The status seams to not be an existing one`
-          )
-        }
-
-        batchJob[entityColumnName] = new Date()
-
-        const batchJobRepo = transactionManager.getCustomRepository(
-          this.batchJobRepository_
-        )
-        batchJob = await batchJobRepo.save(batchJob)
-
-        this.eventBus_.withTransaction(transactionManager).emit(eventType, {
-          id: batchJob.id,
-        })
-
-        return batchJob
-      }
-    )
-=======
   async updateStatus(
     batchJobOrId: BatchJob | string,
     status: BatchJobStatus
@@ -334,7 +223,6 @@
     })
 
     return batchJob
->>>>>>> 87266d5e
   }
 
   async confirm(batchJobOrId: string | BatchJob): Promise<BatchJob | never> {
@@ -344,27 +232,6 @@
         batchJob = await this.retrieve(batchJobOrId)
       }
 
-<<<<<<< HEAD
-      if (!batchJob.dry_run) {
-        return batchJob
-      }
-
-      if (batchJob.status !== BatchJobStatus.AWAITING_CONFIRMATION) {
-        throw new MedusaError(
-          MedusaError.Types.NOT_ALLOWED,
-          "Cannot confirm a batch job that is not awaiting for confirmation"
-        )
-      }
-
-      return await this.updateStatus(batchJob, BatchJobStatus.CONFIRMED)
-    })
-  }
-
-  /*
-   * if job is started with dry_run: true, then it's required
-   * to complete the job before it's written to DB
-   */
-=======
       if (batchJob.status !== BatchJobStatus.PRE_PROCESSED) {
         throw new MedusaError(
           MedusaError.Types.NOT_ALLOWED,
@@ -376,7 +243,6 @@
     })
   }
 
->>>>>>> 87266d5e
   async complete(batchJobOrId: string | BatchJob): Promise<BatchJob | never> {
     return await this.atomicPhase_(async () => {
       let batchJob: BatchJob = batchJobOrId as BatchJob
@@ -384,20 +250,10 @@
         batchJob = await this.retrieve(batchJobOrId)
       }
 
-<<<<<<< HEAD
-      if (
-        (batchJob.dry_run && batchJob.status !== BatchJobStatus.CONFIRMED) ||
-        (!batchJob.dry_run && batchJob.status !== BatchJobStatus.PROCESSING)
-      ) {
-        throw new MedusaError(
-          MedusaError.Types.INVALID_DATA,
-          `Cannot complete a batch job with status "${batchJob.status}". The batch job must be in dry_run and awaiting for confirmation`
-=======
       if (batchJob.status !== BatchJobStatus.PROCESSING) {
         throw new MedusaError(
           MedusaError.Types.INVALID_DATA,
           `Cannot complete a batch job with status "${batchJob.status}". The batch job must be processing`
->>>>>>> 87266d5e
         )
       }
 
@@ -423,33 +279,15 @@
     })
   }
 
-<<<<<<< HEAD
-  async ready(batchJobOrId: string | BatchJob): Promise<BatchJob | never> {
-=======
   async setPreProcessingDone(
     batchJobOrId: string | BatchJob
   ): Promise<BatchJob | never> {
->>>>>>> 87266d5e
-    return await this.atomicPhase_(async () => {
-      let batchJob: BatchJob = batchJobOrId as BatchJob
-      if (typeof batchJobOrId === "string") {
-        batchJob = await this.retrieve(batchJobOrId)
-      }
-
-<<<<<<< HEAD
-      if (batchJob.status !== BatchJobStatus.CREATED) {
-        throw new MedusaError(
-          MedusaError.Types.NOT_ALLOWED,
-          "Cannot mark a batch job as ready if the status is different that created"
-        )
-      }
-
-      return await this.updateStatus(batchJobOrId, BatchJobStatus.READY)
-    })
-  }
-
-  async processing(batchJobOrId: string | BatchJob): Promise<BatchJob | never> {
-=======
+    return await this.atomicPhase_(async () => {
+      let batchJob: BatchJob = batchJobOrId as BatchJob
+      if (typeof batchJobOrId === "string") {
+        batchJob = await this.retrieve(batchJobOrId)
+      }
+
       if (batchJob.status === BatchJobStatus.PRE_PROCESSED) {
         return batchJob
       }
@@ -476,24 +314,16 @@
   async setProcessing(
     batchJobOrId: string | BatchJob
   ): Promise<BatchJob | never> {
->>>>>>> 87266d5e
-    return await this.atomicPhase_(async () => {
-      let batchJob: BatchJob = batchJobOrId as BatchJob
-      if (typeof batchJobOrId === "string") {
-        batchJob = await this.retrieve(batchJobOrId)
-      }
-
-<<<<<<< HEAD
-      if (batchJob.status !== BatchJobStatus.READY) {
-        throw new MedusaError(
-          MedusaError.Types.NOT_ALLOWED,
-          "Cannot mark a batch job as processing if the status is different that ready"
-=======
+    return await this.atomicPhase_(async () => {
+      let batchJob: BatchJob = batchJobOrId as BatchJob
+      if (typeof batchJobOrId === "string") {
+        batchJob = await this.retrieve(batchJobOrId)
+      }
+
       if (batchJob.status !== BatchJobStatus.CONFIRMED) {
         throw new MedusaError(
           MedusaError.Types.NOT_ALLOWED,
           "Cannot mark a batch job as processing if the status is different that confirmed"
->>>>>>> 87266d5e
         )
       }
 
