--- conflicted
+++ resolved
@@ -7,7 +7,7 @@
   Index,
   ManyToMany,
   PrimaryColumn,
-  UpdateDateColumn
+  UpdateDateColumn,
 } from "typeorm"
 import { ulid } from "ulid"
 import { DbAwareColumn, resolveDbType } from "../utils/db-aware-column"
@@ -23,26 +23,14 @@
   @Column()
   name: string
 
-<<<<<<< HEAD
   @ManyToMany(() => Customer, (customer) => customer.groups, {
     onDelete: "CASCADE",
   })
-=======
-  @ManyToMany(
-    () => Customer,
-    (customer) => customer.groups,
-    {
-      onDelete: "CASCADE",
-    }
-  )
->>>>>>> ef4f0142
   customers: Customer[]
 
-  @ManyToMany(
-    () => PriceList,
-    (priceList) => priceList.customer_groups,
-    { onDelete: "CASCADE" }
-  )
+  @ManyToMany(() => PriceList, (priceList) => priceList.customer_groups, {
+    onDelete: "CASCADE",
+  })
   price_lists: PriceList[]
 
   @CreateDateColumn({ type: resolveDbType("timestamptz") })
