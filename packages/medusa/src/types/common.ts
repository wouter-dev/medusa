--- conflicted
+++ resolved
@@ -1,11 +1,6 @@
-<<<<<<< HEAD
 import { Transform } from "class-transformer"
-import { IsDate, IsNumber, IsOptional, IsString } from "class-validator"
-import { IsType } from "../utils/is-type"
-=======
 import { IsOptional, IsString, IsNumber, IsDate } from "class-validator"
 import { Type } from "class-transformer"
->>>>>>> 6ca97469
 
 export type PartialPick<T, K extends keyof T> = {
   [P in K]?: T[P]
@@ -22,7 +17,6 @@
 export type PaginatedResponse = { limit: number; offset: number; count: number }
 
 export class DateComparisonOperator {
-<<<<<<< HEAD
   @IsOptional()
   @IsDate()
   @Transform(({ value }) =>
@@ -50,34 +44,10 @@
     !isNaN(Date.parse(value)) ? new Date(value) : new Date(Number(value) * 1000)
   )
   lte?: Date
-=======
-  @IsDate()
-  lt?: Date | string
-
-  @IsDate()
-  gt?: Date | string
-
-  @IsDate()
-  gte?: Date | string
-
-  @IsDate()
-  lte?: Date | string
->>>>>>> 6ca97469
 }
 
 export class StringComparisonOperator {
   @IsString()
-<<<<<<< HEAD
-  lt?: string
-
-  @IsString()
-  gt?: string
-
-  @IsString()
-  gte?: string
-
-  @IsString()
-=======
   @IsOptional()
   lt?: string
 
@@ -91,23 +61,11 @@
 
   @IsString()
   @IsOptional()
->>>>>>> 6ca97469
   lte?: string
 }
 
 export class NumericalComparisonOperator {
   @IsNumber()
-<<<<<<< HEAD
-  lt?: number
-
-  @IsNumber()
-  gt?: number
-
-  @IsNumber()
-  gte?: number
-
-  @IsNumber()
-=======
   @IsOptional()
   @Type(() => Number)
   lt?: number
@@ -125,7 +83,6 @@
   @IsNumber()
   @IsOptional()
   @Type(() => Number)
->>>>>>> 6ca97469
   lte?: number
 }
 
