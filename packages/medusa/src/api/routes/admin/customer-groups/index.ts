import { Router } from "express"
import { CustomerGroup } from "../../../.."
import { DeleteResponse, PaginatedResponse } from "../../../../types/common"
import middlewares from "../../../middlewares"

const route = Router()

export default (app) => {
  app.use("/customer-groups", route)

  route.get("/:id", middlewares.wrap(require("./get-customer-group").default))
  route.post("/", middlewares.wrap(require("./create-customer-group").default))
<<<<<<< HEAD
  route.post(
    "/:id/customers/batch",
    middlewares.wrap(require("./add-customers-batch").default)
  )
=======
  route.delete(
    "/:id",
    middlewares.wrap(require("./delete-customer-group").default)
  )
  route.post(
    "/:id",
    middlewares.wrap(require("./update-customer-group").default)
  )

>>>>>>> c56660fc
  return app
}

export type AdminCustomerGroupsRes = {
  customer_group: CustomerGroup
}

export type AdminCustomerGroupsDeleteRes = DeleteResponse

export type AdminCustomerGroupsListRes = PaginatedResponse & {
  customer_groups: CustomerGroup[]
}

export const defaultAdminCustomerGroupsRelations = []

export * from "./create-customer-group"<|MERGE_RESOLUTION|>--- conflicted
+++ resolved
@@ -10,12 +10,10 @@
 
   route.get("/:id", middlewares.wrap(require("./get-customer-group").default))
   route.post("/", middlewares.wrap(require("./create-customer-group").default))
-<<<<<<< HEAD
   route.post(
     "/:id/customers/batch",
     middlewares.wrap(require("./add-customers-batch").default)
   )
-=======
   route.delete(
     "/:id",
     middlewares.wrap(require("./delete-customer-group").default)
@@ -25,7 +23,6 @@
     middlewares.wrap(require("./update-customer-group").default)
   )
 
->>>>>>> c56660fc
   return app
 }
 
