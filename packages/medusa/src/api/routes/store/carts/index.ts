import { Router } from "express"
import "reflect-metadata"
import { Cart, Order, Swap } from "../../../../"
import { DeleteResponse } from "../../../../types/common"
import middlewares from "../../../middlewares"
const route = Router()

export default (app, container) => {
  const middlewareService = container.resolve("middlewareService")

  app.use("/carts", route)

  // Inject plugin routes
  const routers = middlewareService.getRouters("store/carts")
  for (const router of routers) {
    route.use("/", router)
  }

  route.get("/:id", middlewares.wrap(require("./get-cart").default))

  route.post(
    "/",
    middlewareService.usePreCartCreation(),
    middlewares.wrap(require("./create-cart").default)
  )

  route.post("/:id", middlewares.wrap(require("./update-cart").default))

  route.post(
    "/:id/complete",
    middlewares.wrap(require("./complete-cart").default)
  )

  // DEPRECATION
  route.post(
    "/:id/complete-cart",
    middlewares.wrap(require("./complete-cart").default)
  )

  // Line items
  route.post(
    "/:id/line-items",
    middlewares.wrap(require("./create-line-item").default)
  )
  route.post(
    "/:id/line-items/:line_id",
    middlewares.wrap(require("./update-line-item").default)
  )
  route.delete(
    "/:id/line-items/:line_id",
    middlewares.wrap(require("./delete-line-item").default)
  )

  route.delete(
    "/:id/discounts/:code",
    middlewares.wrap(require("./delete-discount").default)
  )

  // Payment sessions
  route.post(
    "/:id/payment-sessions",
    middlewares.wrap(require("./create-payment-sessions").default)
  )

  route.post(
    "/:id/payment-sessions/:provider_id",
    middlewares.wrap(require("./update-payment-session").default)
  )

  route.delete(
    "/:id/payment-sessions/:provider_id",
    middlewares.wrap(require("./delete-payment-session").default)
  )

  route.post(
    "/:id/payment-sessions/:provider_id/refresh",
    middlewares.wrap(require("./refresh-payment-session").default)
  )

  route.post(
    "/:id/payment-session",
    middlewares.wrap(require("./set-payment-session").default)
  )

  route.post(
    "/:id/payment-method",
    middlewares.wrap(require("./update-payment-method").default)
  )

  // Shipping Options
  route.post(
    "/:id/shipping-methods",
    middlewares.wrap(require("./add-shipping-method").default)
  )

  // Taxes
  route.post(
    "/:id/taxes",
    middlewares.wrap(require("./calculate-taxes").default)
  )

  return app
}

export const defaultStoreCartFields: (keyof Cart)[] = [
  "subtotal",
  "tax_total",
  "shipping_total",
  "discount_total",
  "gift_card_total",
  "total",
]

export const defaultStoreCartRelations = [
  "gift_cards",
  "region",
  "items",
  "payment",
  "shipping_address",
  "billing_address",
  "region.countries",
  "region.payment_providers",
  "shipping_methods",
  "payment_sessions",
  "shipping_methods.shipping_option",
  "discounts",
  "discounts.rule",
<<<<<<< HEAD
  // TODO: Add conditions relation
=======
>>>>>>> a6108059
]

export type StoreCartsRes = {
  cart: Omit<Cart, "refundable_amount" | "refunded_total">
}

export type StoreCompleteCartRes =
  | {
      type: "cart"
      data: Cart
    }
  | {
      type: "order"
      data: Order
    }
  | {
      type: "swap"
      data: Swap
    }

export type StoreCartsDeleteRes = DeleteResponse

export * from "./add-shipping-method"
export * from "./create-cart"
export * from "./create-line-item"
export * from "./create-payment-sessions"
export * from "./set-payment-session"
export * from "./update-cart"
export * from "./update-line-item"
export * from "./update-payment-method"
export * from "./update-payment-session"<|MERGE_RESOLUTION|>--- conflicted
+++ resolved
@@ -125,10 +125,6 @@
   "shipping_methods.shipping_option",
   "discounts",
   "discounts.rule",
-<<<<<<< HEAD
-  // TODO: Add conditions relation
-=======
->>>>>>> a6108059
 ]
 
 export type StoreCartsRes = {
