import { AwilixContainer } from "awilix"
import { AdminProductsListRes } from "../../api"
import { pickBy } from "lodash"
import { MedusaError } from "medusa-core-utils"
import { Product } from "../../models/product"
import { ProductService, PricingService } from "../../services"
import { getListConfig } from "../../utils/get-query-config"
import { FilterableProductProps } from "../../types/product"

type ListContext = {
  limit: number
  offset: number
  order?: string
  fields?: string
  expand?: string
  allowedFields?: string[]
  defaultFields?: (keyof Product)[]
  defaultRelations?: string[]
}

const listAndCount = async (
  scope: AwilixContainer,
  query: FilterableProductProps,
  body?: object,
  context: ListContext = { limit: 50, offset: 0 }
): Promise<AdminProductsListRes> => {
  const productService: ProductService = scope.resolve("productService")
  const { limit, offset, allowedFields, defaultFields, defaultRelations } =
    context

<<<<<<< HEAD
  const productService: ProductService = scope.resolve("productService")
  const pricingService: PricingService = scope.resolve("pricingService")
=======
>>>>>>> 012513b6
  let includeFields: (keyof Product)[] | undefined
  if (context.fields) {
    includeFields = context.fields.split(",") as (keyof Product)[]
  }

  let expandFields: string[] | undefined
  if (context.expand) {
    expandFields = context.expand.split(",")
  }

  let orderBy: { [k: symbol]: "DESC" | "ASC" } | undefined
  if (typeof context.order !== "undefined") {
    let orderField = context.order
    if (context.order.startsWith("-")) {
      const [, field] = context.order.split("-")
      orderField = field
      orderBy = { [field]: "DESC" }
    } else {
      orderBy = { [context.order]: "ASC" }
    }

    if (!(allowedFields || []).includes(orderField)) {
      throw new MedusaError(
        MedusaError.Types.INVALID_DATA,
        "Order field must be a valid product field"
      )
    }
  }

  const listConfig = getListConfig<Product>(
    defaultFields ?? [],
    defaultRelations ?? [],
    includeFields,
    expandFields,
    limit,
    offset,
    orderBy
  )

  const [rawProducts, count] = await productService.listAndCount(
    pickBy(query, (val) => typeof val !== "undefined"),
    listConfig
  )

  let products = rawProducts

  const includesPricing = ["variants", "variants.prices"].every((relation) =>
    listConfig?.relations?.includes(relation)
  )
  if (includesPricing) {
    products = await pricingService.setProductPrices(rawProducts)
  }

  return {
    products,
    count,
    offset,
    limit,
  }
}

export default listAndCount<|MERGE_RESOLUTION|>--- conflicted
+++ resolved
@@ -28,11 +28,8 @@
   const { limit, offset, allowedFields, defaultFields, defaultRelations } =
     context
 
-<<<<<<< HEAD
   const productService: ProductService = scope.resolve("productService")
   const pricingService: PricingService = scope.resolve("pricingService")
-=======
->>>>>>> 012513b6
   let includeFields: (keyof Product)[] | undefined
   if (context.fields) {
     includeFields = context.fields.split(",") as (keyof Product)[]
