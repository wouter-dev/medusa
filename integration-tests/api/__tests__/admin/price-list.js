const { PriceList, CustomerGroup } = require("@medusajs/medusa")
const path = require("path")

const setupServer = require("../../../helpers/setup-server")
const { useApi } = require("../../../helpers/use-api")
const { useDb, initDb } = require("../../../helpers/use-db")

const {
  simpleProductFactory,
  simplePriceListFactory,
} = require("../../factories")
const {
  simpleCustomerGroupFactory,
} = require("../../factories/simple-customer-group-factory")
const adminSeeder = require("../../helpers/admin-seeder")
const customerSeeder = require("../../helpers/customer-seeder")
const priceListSeeder = require("../../helpers/price-list-seeder")
const productSeeder = require("../../helpers/product-seeder")

jest.setTimeout(30000)

describe("/admin/price-lists", () => {
  let medusaProcess
  let dbConnection

  beforeAll(async () => {
    const cwd = path.resolve(path.join(__dirname, "..", ".."))
    dbConnection = await initDb({ cwd })
    medusaProcess = await setupServer({ cwd })
  })

  afterAll(async () => {
    const db = useDb()
    await db.shutdown()
    medusaProcess.kill()
  })

  describe("POST /admin/price-list", () => {
    beforeEach(async () => {
      try {
        await adminSeeder(dbConnection)
        await customerSeeder(dbConnection)
        await productSeeder(dbConnection)
      } catch (err) {
        console.log(err)
        throw err
      }
    })

    afterEach(async () => {
      const db = useDb()
      await db.teardown()
    })

    it("creates a price list", async () => {
      const api = useApi()

      const payload = {
        name: "VIP Summer sale",
        description: "Summer sale for VIP customers. 25% off selected items.",
        type: "sale",
        status: "active",
        starts_at: "2022-07-01T00:00:00.000Z",
        ends_at: "2022-07-31T00:00:00.000Z",
        customer_groups: [
          {
            id: "customer-group-1",
          },
        ],
        prices: [
          {
            amount: 85,
            currency_code: "usd",
            variant_id: "test-variant",
          },
        ],
      }

      const response = await api
        .post("/admin/price-lists", payload, {
          headers: {
            Authorization: "Bearer test_token",
          },
        })
        .catch((err) => {
          console.warn(err.response.data)
        })

      expect(response.status).toEqual(200)
      expect(response.data.price_list).toEqual(
        expect.objectContaining({
          id: expect.any(String),
          name: "VIP Summer sale",
          description: "Summer sale for VIP customers. 25% off selected items.",
          type: "sale",
          status: "active",
          starts_at: "2022-07-01T00:00:00.000Z",
          ends_at: "2022-07-31T00:00:00.000Z",
          customer_groups: [
            expect.objectContaining({
              id: "customer-group-1",
            }),
          ],
          prices: [
            expect.objectContaining({
              id: expect.any(String),
              amount: 85,
              currency_code: "usd",
              variant_id: "test-variant",
            }),
          ],
        })
      )
    })
  })

  describe("GET /admin/price-lists", () => {
    beforeEach(async () => {
      try {
        await adminSeeder(dbConnection)
        await productSeeder(dbConnection)
        await priceListSeeder(dbConnection)
      } catch (err) {
        console.log(err)
        throw err
      }
    })

    afterEach(async () => {
      const db = useDb()
      await db.teardown()
    })

    it("returns a price list by :id", async () => {
      const api = useApi()

      const response = await api
        .get("/admin/price-lists/pl_no_customer_groups", {
          headers: {
            Authorization: "Bearer test_token",
          },
        })
        .catch((err) => {
          console.warn(err.response.data)
        })

      expect(response.status).toEqual(200)
      expect(response.data.price_list).toMatchSnapshot({
        id: expect.any(String),
        name: "VIP winter sale",
        description: "Winter sale for VIP customers. 25% off selected items.",
        type: "sale",
        status: "active",
        starts_at: "2022-07-01T00:00:00.000Z",
        ends_at: "2022-07-31T00:00:00.000Z",
        prices: [
          {
            id: expect.any(String),
            amount: 100,
            currency_code: "usd",
            min_quantity: 1,
            max_quantity: 100,
            variant_id: "test-variant",
            price_list_id: "pl_no_customer_groups",
            created_at: expect.any(String),
            updated_at: expect.any(String),
          },
          {
            id: expect.any(String),
            amount: 80,
            currency_code: "usd",
            min_quantity: 101,
            max_quantity: 500,
            variant_id: "test-variant",
            price_list_id: "pl_no_customer_groups",
            created_at: expect.any(String),
            updated_at: expect.any(String),
          },
          {
            id: expect.any(String),
            amount: 50,
            currency_code: "usd",
            min_quantity: 501,
            max_quantity: 1000,
            variant_id: "test-variant",
            price_list_id: "pl_no_customer_groups",
            created_at: expect.any(String),
            updated_at: expect.any(String),
          },
        ],
        created_at: expect.any(String),
        updated_at: expect.any(String),
      })
    })

    it("returns a list of price lists", async () => {
      const api = useApi()

      const response = await api
        .get("/admin/price-lists", {
          headers: {
            Authorization: "Bearer test_token",
          },
        })
        .catch((err) => {
          console.warn(err.response.data)
        })

      expect(response.status).toEqual(200)
      expect(response.data.price_lists).toEqual(
        expect.arrayContaining([
          expect.objectContaining({
            id: "pl_no_customer_groups",
          }),
        ])
      )
    })

    it("given a search query, returns matching results by name", async () => {
      const api = useApi()

      const response = await api
        .get("/admin/price-lists?q=winter", {
          headers: {
            Authorization: "Bearer test_token",
          },
        })
        .catch((err) => {
          console.warn(err.response.data)
        })

      expect(response.status).toEqual(200)
      expect(response.data.price_lists).toEqual(
        expect.arrayContaining([
          expect.objectContaining({
            name: "VIP winter sale",
          }),
        ])
      )
      expect(response.data.count).toEqual(1)
    })

    it("given a search query, returns matching results by description", async () => {
      const api = useApi()

      const response = await api
        .get("/admin/price-lists?q=25%", {
          headers: {
            Authorization: "Bearer test_token",
          },
        })
        .catch((err) => {
          console.warn(err.response.data)
        })

      expect(response.status).toEqual(200)
      expect(response.data.price_lists).toEqual(
        expect.arrayContaining([
          expect.objectContaining({
            name: "VIP winter sale",
            description:
              "Winter sale for VIP customers. 25% off selected items.",
          }),
        ])
      )
      expect(response.data.count).toEqual(1)
    })

    it("given a search query, returns empty list when does not exist", async () => {
      const api = useApi()

      const response = await api
        .get("/admin/price-lists?q=blablabla", {
          headers: {
            Authorization: "Bearer test_token",
          },
        })
        .catch((err) => {
          console.warn(err.response.data)
        })

      expect(response.status).toEqual(200)
      expect(response.data.price_lists).toEqual([])
      expect(response.data.count).toEqual(0)
    })

    it("given a search query and a status filter not matching any price list, returns an empty set", async () => {
      const api = useApi()

      const response = await api
        .get("/admin/price-lists?q=vip&status[]=draft", {
          headers: {
            Authorization: "Bearer test_token",
          },
        })
        .catch((err) => {
          console.warn(err.response.data)
        })

      expect(response.status).toEqual(200)
      expect(response.data.price_lists).toEqual([])
      expect(response.data.count).toEqual(0)
    })

    it("given a search query and a status filter matching a price list, returns a price list", async () => {
      const api = useApi()

      const response = await api
        .get("/admin/price-lists?q=vip&status[]=active", {
          headers: {
            Authorization: "Bearer test_token",
          },
        })
        .catch((err) => {
          console.warn(err.response.data)
        })

      expect(response.status).toEqual(200)
      expect(response.data.price_lists).toEqual(
        expect.arrayContaining([
          expect.objectContaining({
            name: "VIP winter sale",
            status: "active",
          }),
        ])
      )
      expect(response.data.count).toEqual(1)
    })
<<<<<<< HEAD

    it("lists only price lists with customer_group", async () => {
      await customerSeeder(dbConnection)

      await simplePriceListFactory(dbConnection, {
        id: "test-list-cgroup-1",
        customer_groups: ["customer-group-1"],
      })
      await simplePriceListFactory(dbConnection, {
        id: "test-list-cgroup-2",
        customer_groups: ["customer-group-2"],
      })
      await simplePriceListFactory(dbConnection, {
        id: "test-list-cgroup-3",
        customer_groups: ["customer-group-3"],
      })
      await simplePriceListFactory(dbConnection, {
        id: "test-list-no-cgroup",
      })

      const api = useApi()

      const response = await api
        .get(
          `/admin/price-lists?customer_groups[]=customer-group-1,customer-group-2`,
          {
            headers: {
              Authorization: "Bearer test_token",
            },
          }
        )
        .catch((err) => {
          console.warn(err.response.data)
        })

      expect(response.status).toEqual(200)
      expect(response.data.price_lists.length).toEqual(2)
      expect(response.data.price_lists).toEqual([
        expect.objectContaining({ id: "test-list-cgroup-1" }),
        expect.objectContaining({ id: "test-list-cgroup-2" }),
      ])
    })
=======
>>>>>>> 03c56178
  })

  describe("POST /admin/price-lists/:id", () => {
    beforeEach(async () => {
      try {
        await adminSeeder(dbConnection)
        await customerSeeder(dbConnection)
        await productSeeder(dbConnection)
        await priceListSeeder(dbConnection)
      } catch (err) {
        console.log(err)
        throw err
      }
    })

    afterEach(async () => {
      const db = useDb()
      await db.teardown()
    })

    it("updates a price list", async () => {
      const api = useApi()

      const payload = {
        name: "Loyalty Reward - Winter Sale",
        description: "Winter sale for our most loyal customers",
        type: "sale",
        status: "draft",
        starts_at: "2022-09-01T00:00:00.000Z",
        ends_at: "2022-12-31T00:00:00.000Z",
        customer_groups: [
          {
            id: "customer-group-1",
          },
        ],
        prices: [
          {
            amount: 85,
            currency_code: "usd",
            variant_id: "test-variant_1",
          },
          {
            amount: 10,
            currency_code: "usd",
            variant_id: "test-variant",
          },
        ],
      }

      const response = await api
        .post("/admin/price-lists/pl_no_customer_groups", payload, {
          headers: {
            Authorization: "Bearer test_token",
          },
        })
        .catch((err) => {
          console.warn(err.response.data)
        })

      expect(response.status).toEqual(200)
      expect(response.data.price_list).toMatchSnapshot({
        id: "pl_no_customer_groups",
        name: "Loyalty Reward - Winter Sale",
        description: "Winter sale for our most loyal customers",
        type: "sale",
        status: "draft",
        starts_at: "2022-09-01T00:00:00.000Z",
        ends_at: "2022-12-31T00:00:00.000Z",
        prices: [
          {
            id: expect.any(String),
            amount: 100,
            currency_code: "usd",
            min_quantity: 1,
            max_quantity: 100,
            variant_id: "test-variant",
            price_list_id: "pl_no_customer_groups",
            region_id: null,
            created_at: expect.any(String),
            updated_at: expect.any(String),
          },
          {
            id: expect.any(String),
            amount: 80,
            currency_code: "usd",
            min_quantity: 101,
            max_quantity: 500,
            variant_id: "test-variant",
            price_list_id: "pl_no_customer_groups",
            region_id: null,
            created_at: expect.any(String),
            updated_at: expect.any(String),
          },
          {
            id: expect.any(String),
            amount: 50,
            currency_code: "usd",
            min_quantity: 501,
            max_quantity: 1000,
            variant_id: "test-variant",
            price_list_id: "pl_no_customer_groups",
            region_id: null,
            created_at: expect.any(String),
            updated_at: expect.any(String),
          },
          {
            id: expect.any(String),
            amount: 85,
            currency_code: "usd",
            variant_id: "test-variant_1",
            price_list_id: "pl_no_customer_groups",
            min_quantity: null,
            max_quantity: null,
            region_id: null,
            created_at: expect.any(String),
            updated_at: expect.any(String),
            deleted_at: null,
          },
          {
            id: expect.any(String),
            amount: 10,
            currency_code: "usd",
            variant_id: "test-variant",
            price_list_id: "pl_no_customer_groups",
            min_quantity: null,
            max_quantity: null,
            region_id: null,
            created_at: expect.any(String),
            updated_at: expect.any(String),
            deleted_at: null,
          },
        ],
        customer_groups: [
          {
            id: "customer-group-1",
            created_at: expect.any(String),
            updated_at: expect.any(String),
          },
        ],
        created_at: expect.any(String),
        updated_at: expect.any(String),
      })
    })

    it("updates the amount and currency of a price in the price list", async () => {
      const api = useApi()

      const payload = {
        prices: [
          {
            id: "ma_test_1",
            amount: 250,
            currency_code: "eur",
            variant_id: "test-variant",
          },
        ],
      }

      const response = await api
        .post("/admin/price-lists/pl_no_customer_groups", payload, {
          headers: {
            Authorization: "Bearer test_token",
          },
        })
        .catch((err) => {
          console.warn(err.response.data)
        })

      expect(response.status).toEqual(200)

      const updatedPrice = response.data.price_list.prices.find(
        (p) => p.id === "ma_test_1"
      )

      expect(updatedPrice).toMatchSnapshot({
        id: "ma_test_1",
        amount: 250,
        currency_code: "eur",
        min_quantity: 1,
        max_quantity: 100,
        variant_id: "test-variant",
        price_list_id: "pl_no_customer_groups",
        region_id: null,
        created_at: expect.any(String),
        updated_at: expect.any(String),
      })
    })

    it("updates price list prices (inser a new MA for a specific region)", async () => {
      const api = useApi()

      const payload = {
        prices: [
          // update MA
          {
            id: "ma_test_4",
            amount: 1001,
            currency_code: "usd",
            variant_id: "test-variant",
          },
          // create MA
          {
            amount: 101,
            variant_id: "test-variant",
            region_id: "region-pl",
          },
        ],
      }

      const response = await api
        .post("/admin/price-lists/pl_with_some_ma", payload, {
          headers: {
            Authorization: "Bearer test_token",
          },
        })
        .catch((err) => {
          console.warn(err.response.data)
        })

      expect(response.status).toEqual(200)

      expect(response.data.price_list.prices.length).toEqual(2)
      expect(response.data.price_list.prices).toMatchSnapshot([
        {
          id: expect.any(String),
          currency_code: "eur",
          amount: 101,
          min_quantity: null,
          max_quantity: null,
          price_list_id: "pl_with_some_ma",
          variant_id: "test-variant",
          region_id: "region-pl",
          created_at: expect.any(String),
          updated_at: expect.any(String),
          deleted_at: null,
        },
        {
          id: "ma_test_4",
          currency_code: "usd",
          amount: 1001,
          price_list_id: "pl_with_some_ma",
          variant_id: "test-variant",
          region_id: null,
          created_at: expect.any(String),
          updated_at: expect.any(String),
          deleted_at: null,
        },
      ])
    })
  })

  describe("POST /admin/price-lists/:id/prices/batch", () => {
    beforeEach(async () => {
      try {
        await adminSeeder(dbConnection)
        await productSeeder(dbConnection)
        await priceListSeeder(dbConnection)
      } catch (err) {
        console.log(err)
        throw err
      }
    })

    afterEach(async () => {
      const db = useDb()
      await db.teardown()
    })

    it("Adds a batch of new prices to a price list without overriding existing prices", async () => {
      const api = useApi()

      const payload = {
        prices: [
          {
            amount: 45,
            currency_code: "usd",
            variant_id: "test-variant",
            min_quantity: 1001,
            max_quantity: 2000,
          },
          {
            amount: 35,
            currency_code: "usd",
            variant_id: "test-variant",
            min_quantity: 2001,
            max_quantity: 3000,
          },
          {
            amount: 25,
            currency_code: "usd",
            variant_id: "test-variant",
            min_quantity: 3001,
            max_quantity: 4000,
          },
        ],
      }

      const response = await api
        .post(
          "/admin/price-lists/pl_no_customer_groups/prices/batch",
          payload,
          {
            headers: {
              Authorization: "Bearer test_token",
            },
          }
        )
        .catch((err) => {
          console.warn(err.response.data)
        })

      expect(response.status).toEqual(200)
      expect(response.data.price_list.prices.length).toEqual(6)
      expect(
        response.data.price_list.prices.sort((a, b) => b.amount - a.amount)
      ).toMatchSnapshot([
        {
          id: expect.any(String),
          price_list_id: "pl_no_customer_groups",
          amount: 100,
          currency_code: "usd",
          min_quantity: 1,
          max_quantity: 100,
          variant_id: "test-variant",
          created_at: expect.any(String),
          updated_at: expect.any(String),
        },
        {
          id: expect.any(String),
          price_list_id: "pl_no_customer_groups",
          amount: 80,
          currency_code: "usd",
          min_quantity: 101,
          max_quantity: 500,
          variant_id: "test-variant",
          created_at: expect.any(String),
          updated_at: expect.any(String),
        },
        {
          id: expect.any(String),
          price_list_id: "pl_no_customer_groups",
          amount: 50,
          currency_code: "usd",
          min_quantity: 501,
          max_quantity: 1000,
          variant_id: "test-variant",
          created_at: expect.any(String),
          updated_at: expect.any(String),
        },
        {
          id: expect.any(String),
          price_list_id: "pl_no_customer_groups",
          amount: 45,
          currency_code: "usd",
          variant_id: "test-variant",
          min_quantity: 1001,
          max_quantity: 2000,
          created_at: expect.any(String),
          updated_at: expect.any(String),
        },
        {
          id: expect.any(String),
          price_list_id: "pl_no_customer_groups",
          amount: 35,
          currency_code: "usd",
          variant_id: "test-variant",
          min_quantity: 2001,
          max_quantity: 3000,
          created_at: expect.any(String),
          updated_at: expect.any(String),
        },
        {
          id: expect.any(String),
          price_list_id: "pl_no_customer_groups",
          amount: 25,
          currency_code: "usd",
          variant_id: "test-variant",
          min_quantity: 3001,
          max_quantity: 4000,
          created_at: expect.any(String),
          updated_at: expect.any(String),
        },
      ])
    })

    it("Adds a batch of new prices to a price list overriding existing prices", async () => {
      const api = useApi()

      const payload = {
        prices: [
          {
            amount: 45,
            currency_code: "usd",
            variant_id: "test-variant",
            min_quantity: 1001,
            max_quantity: 2000,
          },
          {
            amount: 35,
            currency_code: "usd",
            variant_id: "test-variant",
            min_quantity: 2001,
            max_quantity: 3000,
          },
          {
            amount: 25,
            currency_code: "usd",
            variant_id: "test-variant",
            min_quantity: 3001,
            max_quantity: 4000,
          },
        ],
        override: true,
      }

      const response = await api
        .post(
          "/admin/price-lists/pl_no_customer_groups/prices/batch",
          payload,
          {
            headers: {
              Authorization: "Bearer test_token",
            },
          }
        )
        .catch((err) => {
          console.warn(err.response.data)
        })

      expect(response.status).toEqual(200)
      expect(response.data.price_list.prices.length).toEqual(3)
      expect(response.data.price_list.prices).toMatchSnapshot([
        {
          id: expect.any(String),
          price_list_id: "pl_no_customer_groups",
          amount: 45,
          currency_code: "usd",
          variant_id: "test-variant",
          min_quantity: 1001,
          max_quantity: 2000,
          created_at: expect.any(String),
          updated_at: expect.any(String),
        },
        {
          id: expect.any(String),
          price_list_id: "pl_no_customer_groups",
          amount: 35,
          currency_code: "usd",
          variant_id: "test-variant",
          min_quantity: 2001,
          max_quantity: 3000,
          created_at: expect.any(String),
          updated_at: expect.any(String),
        },
        {
          id: expect.any(String),
          price_list_id: "pl_no_customer_groups",
          amount: 25,
          currency_code: "usd",
          variant_id: "test-variant",
          min_quantity: 3001,
          max_quantity: 4000,
          created_at: expect.any(String),
          updated_at: expect.any(String),
        },
      ])
    })

    it("Adds a batch of new prices where a MA record have a `region_id` instead of `currency_code`", async () => {
      const api = useApi()

      const payload = {
        prices: [
          {
            amount: 100,
            variant_id: "test-variant",
            region_id: "region-pl",
          },
          {
            amount: 200,
            variant_id: "test-variant",
            currency_code: "usd",
          },
        ],
      }

      const response = await api
        .post("/admin/price-lists/pl_with_some_ma/prices/batch", payload, {
          headers: {
            Authorization: "Bearer test_token",
          },
        })
        .catch((err) => {
          console.warn(err.response.data)
        })

      expect(response.status).toEqual(200)

      expect(response.data.price_list.prices.length).toEqual(3) // initially this PL has 1 MA record
      expect(response.data.price_list.prices).toMatchSnapshot([
        {
          id: "ma_test_4",
          currency_code: "usd",
          amount: 70,
          price_list_id: "pl_with_some_ma",
          variant_id: "test-variant",
          region_id: null,
          created_at: expect.any(String),
          updated_at: expect.any(String),
          deleted_at: null,
        },
        {
          id: expect.any(String),
          currency_code: "eur",
          amount: 100,
          min_quantity: null,
          max_quantity: null,
          price_list_id: "pl_with_some_ma",
          variant_id: "test-variant",
          region_id: "region-pl",
          created_at: expect.any(String),
          updated_at: expect.any(String),
          deleted_at: null,
        },
        {
          id: expect.any(String),
          currency_code: "usd",
          amount: 200,
          min_quantity: null,
          max_quantity: null,
          price_list_id: "pl_with_some_ma",
          variant_id: "test-variant",
          region_id: null,
          created_at: expect.any(String),
          updated_at: expect.any(String),
          deleted_at: null,
        },
      ])
    })
  })

  describe("DELETE /admin/price-lists/:id", () => {
    beforeEach(async () => {
      try {
        await adminSeeder(dbConnection)
        await productSeeder(dbConnection)
        await priceListSeeder(dbConnection)
      } catch (err) {
        console.log(err)
        throw err
      }
    })

    afterEach(async () => {
      const db = useDb()
      await db.teardown()
    })

    it("Deletes a price list", async () => {
      const api = useApi()

      const response = await api
        .delete("/admin/price-lists/pl_no_customer_groups", {
          headers: {
            Authorization: "Bearer test_token",
          },
        })
        .catch((err) => {
          console.warn(err.response.data)
        })

      expect(response.status).toEqual(200)
      expect(response.data).toEqual({
        id: "pl_no_customer_groups",
        object: "price-list",
        deleted: true,
      })
    })
  })

  describe("tests cascade on delete", () => {
    beforeEach(async () => {
      try {
        await adminSeeder(dbConnection)
        await productSeeder(dbConnection)
        await priceListSeeder(dbConnection)
      } catch (err) {
        console.log(err)
        throw err
      }
    })

    afterEach(async () => {
      const db = useDb()
      await db.teardown()
    })

    it("Deletes a variant and ensures that prices associated with the variant are deleted from PriceList", async () => {
      const api = useApi()

      await api
        .delete("/admin/products/test-product/variants/test-variant", {
          headers: {
            Authorization: "Bearer test_token",
          },
        })
        .catch((err) => {
          console.warn(err.response.data)
        })

      const response = await api.get(
        "/admin/price-lists/pl_no_customer_groups",
        {
          headers: {
            Authorization: "Bearer test_token",
          },
        }
      )

      expect(response.status).toEqual(200)
      expect(response.data.price_list.prices.length).toEqual(0)
    })
  })

  describe("DELETE /admin/price-lists/:id/prices/batch", () => {
    beforeEach(async () => {
      try {
        await adminSeeder(dbConnection)
        await productSeeder(dbConnection)
        await priceListSeeder(dbConnection)
      } catch (err) {
        console.log(err)
        throw err
      }
    })

    afterEach(async () => {
      const db = useDb()
      await db.teardown()
    })

    it("Deletes several prices associated with a price list", async () => {
      const api = useApi()

      const response = await api
        .delete("/admin/price-lists/pl_no_customer_groups/prices/batch", {
          headers: {
            Authorization: "Bearer test_token",
          },
          data: {
            price_ids: ["ma_test_1", "ma_test_2"],
          },
        })
        .catch((err) => {
          console.warn(err.response.data)
        })

      const getPriceListResponse = await api
        .get("/admin/price-lists/pl_no_customer_groups", {
          headers: {
            Authorization: "Bearer test_token",
          },
        })
        .catch((err) => {
          console.warn(err.response.data)
        })

      expect(response.status).toEqual(200)
      expect(response.data).toEqual({
        ids: ["ma_test_1", "ma_test_2"],
        object: "money-amount",
        deleted: true,
      })
      expect(getPriceListResponse.data.price_list.prices.length).toEqual(1)
      expect(getPriceListResponse.data.price_list.prices[0].id).toEqual(
        "ma_test_3"
      )
    })
  })

  describe("GET /admin/price-lists/:id/products", () => {
    let tag
    beforeEach(async () => {
      try {
        await adminSeeder(dbConnection)

        await simpleProductFactory(
          dbConnection,
          {
            id: "test-prod-1",
            title: "MedusaHeadphones",
            variants: [{ id: "test-variant-1" }, { id: "test-variant-2" }],
          },
          1
        )

        const prod = await simpleProductFactory(
          dbConnection,
          {
            id: "test-prod-2",
            tags: ["test-tag"],
            variants: [{ id: "test-variant-3" }, { id: "test-variant-4" }],
          },
          2
        )

        tag = prod.tags[0].id

        await simpleProductFactory(
          dbConnection,
          {
            id: "test-prod-3",
            variants: [{ id: "test-variant-5" }],
          },
          3
        )

        await simplePriceListFactory(dbConnection, {
          id: "test-list",
          customer_groups: ["test-group"],
          prices: [
            { variant_id: "test-variant-1", currency_code: "usd", amount: 150 },
            { variant_id: "test-variant-4", currency_code: "usd", amount: 150 },
          ],
        })
        await simplePriceListFactory(dbConnection, {
          id: "test-list-2",
          prices: [
            { variant_id: "test-variant-1", currency_code: "usd", amount: 200 },
            { variant_id: "test-variant-4", currency_code: "usd", amount: 200 },
          ],
        })
      } catch (err) {
        console.log(err)
        throw err
      }
    })

    afterEach(async () => {
      const db = useDb()
      await db.teardown()
    })

    it("lists only product 1, 2 with price list prices", async () => {
      const api = useApi()

      const response = await api
        .get(`/admin/price-lists/test-list/products?order=-created_at`, {
          headers: {
            Authorization: "Bearer test_token",
          },
        })
        .catch((err) => {
          console.warn(err.response.data)
        })

      expect(response.status).toEqual(200)
      expect(response.data.count).toEqual(2)
      expect(response.data.products).toEqual([
        expect.objectContaining({
          id: "test-prod-1",
          variants: [
            expect.objectContaining({
              id: "test-variant-1",
              prices: [
                expect.objectContaining({ currency_code: "usd", amount: 100 }),
                expect.objectContaining({
                  currency_code: "usd",
                  amount: 150,
                  price_list_id: "test-list",
                }),
              ],
            }),
            expect.objectContaining({
              id: "test-variant-2",
              prices: [
                expect.objectContaining({ currency_code: "usd", amount: 100 }),
              ],
            }),
          ],
        }),
        expect.objectContaining({
          id: "test-prod-2",
          variants: [
            expect.objectContaining({
              id: "test-variant-3",
              prices: [
                expect.objectContaining({ currency_code: "usd", amount: 100 }),
              ],
            }),
            expect.objectContaining({
              id: "test-variant-4",
              prices: [
                expect.objectContaining({ currency_code: "usd", amount: 100 }),
                expect.objectContaining({
                  currency_code: "usd",
                  amount: 150,
                  price_list_id: "test-list",
                }),
              ],
            }),
          ],
        }),
      ])
    })

    it("lists only product 2", async () => {
      const api = useApi()

      const response = await api
        .get(`/admin/price-lists/test-list/products?tags[]=${tag}`, {
          headers: {
            Authorization: "Bearer test_token",
          },
        })
        .catch((err) => {
          console.warn(err.response.data)
        })

      expect(response.status).toEqual(200)
      expect(response.data.count).toEqual(1)
      expect(response.data.products).toEqual([
        expect.objectContaining({ id: "test-prod-2" }),
      ])
    })
  })
})<|MERGE_RESOLUTION|>--- conflicted
+++ resolved
@@ -326,7 +326,6 @@
       )
       expect(response.data.count).toEqual(1)
     })
-<<<<<<< HEAD
 
     it("lists only price lists with customer_group", async () => {
       await customerSeeder(dbConnection)
@@ -369,8 +368,6 @@
         expect.objectContaining({ id: "test-list-cgroup-2" }),
       ])
     })
-=======
->>>>>>> 03c56178
   })
 
   describe("POST /admin/price-lists/:id", () => {
