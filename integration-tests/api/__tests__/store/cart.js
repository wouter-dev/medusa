const path = require("path")
const {
  Region,
  LineItem,
  GiftCard,
  Cart,
  CustomShippingOption,
<<<<<<< HEAD
  CustomerGroup,
  Customer,
=======
  PriceList,
  MoneyAmount,
>>>>>>> b7f69965
} = require("@medusajs/medusa")

const setupServer = require("../../../helpers/setup-server")
const { useApi } = require("../../../helpers/use-api")
const { initDb, useDb } = require("../../../helpers/use-db")

const cartSeeder = require("../../helpers/cart-seeder")
const productSeeder = require("../../helpers/product-seeder")
const swapSeeder = require("../../helpers/swap-seeder")
const { simpleCartFactory } = require("../../factories")
const {
  simpleDiscountFactory,
} = require("../../factories/simple-discount-factory")
const {
  simpleCustomerFactory,
} = require("../../factories/simple-customer-factory")
const {
  simpleCustomerGroupFactory,
} = require("../../factories/simple-customer-group-factory")

jest.setTimeout(30000)

describe("/store/carts", () => {
  let medusaProcess
  let dbConnection

  const doAfterEach = async () => {
    const db = useDb()
    return await db.teardown()
  }

  beforeAll(async () => {
    const cwd = path.resolve(path.join(__dirname, "..", ".."))
    try {
      dbConnection = await initDb({ cwd })
      medusaProcess = await setupServer({ cwd })
    } catch (error) {
      console.log(error)
    }
  })

  afterAll(async () => {
    const db = useDb()
    await db.shutdown()
    medusaProcess.kill()
  })

  describe("POST /store/carts", () => {
    beforeEach(async () => {
      const manager = dbConnection.manager
      await manager.insert(Region, {
        id: "region",
        name: "Test Region",
        currency_code: "usd",
        tax_rate: 0,
      })
      await manager.query(
        `UPDATE "country" SET region_id='region' WHERE iso_2 = 'us'`
      )
    })

    afterEach(async () => {
      await doAfterEach()
    })

    it("creates a cart", async () => {
      const api = useApi()

      const response = await api.post("/store/carts")
      expect(response.status).toEqual(200)

      const getRes = await api.post(`/store/carts/${response.data.cart.id}`)
      expect(getRes.status).toEqual(200)
    })

    it("fails to create a cart when no region exist", async () => {
      const api = useApi()

      await dbConnection.manager.query(
        `UPDATE "country" SET region_id=null WHERE iso_2 = 'us'`
      )
      await dbConnection.manager.query(`DELETE from region`)

      try {
        await api.post("/store/carts")
      } catch (error) {
        expect(error.response.status).toEqual(400)
        expect(error.response.data.message).toEqual(
          "A region is required to create a cart"
        )
      }
    })

    it("creates a cart with items", async () => {
      await productSeeder(dbConnection)

      const yesterday = ((today) =>
        new Date(today.setDate(today.getDate() - 1)))(new Date())
      const tomorrow = ((today) =>
        new Date(today.setDate(today.getDate() + 1)))(new Date())

      const priceList1 = await dbConnection.manager.create(PriceList, {
        id: "pl_current",
        name: "Past winter sale",
        description: "Winter sale for key accounts.",
        type: "sale",
        status: "active",
        starts_at: yesterday,
        ends_at: tomorrow,
      })

      await dbConnection.manager.save(priceList1)

      const ma_sale_1 = dbConnection.manager.create(MoneyAmount, {
        variant_id: "test-variant-sale",
        currency_code: "usd",
        amount: 800,
        price_list_id: "pl_current",
      })

      await dbConnection.manager.save(ma_sale_1)

      const api = useApi()

      const response = await api
        .post("/store/carts", {
          items: [
            {
              variant_id: "test-variant_1",
              quantity: 1,
            },
            {
              variant_id: "test-variant-sale",
              quantity: 2,
            },
          ],
        })
        .catch((err) => console.log(err))

      response.data.cart.items.sort((a, b) => a.quantity - b.quantity)

      expect(response.status).toEqual(200)
      expect(response.data.cart.items).toEqual([
        expect.objectContaining({
          variant_id: "test-variant_1",
          quantity: 1,
        }),
        expect.objectContaining({
          variant_id: "test-variant-sale",
          quantity: 2,
          unit_price: 800,
        }),
      ])

      const getRes = await api.post(`/store/carts/${response.data.cart.id}`)
      expect(getRes.status).toEqual(200)
    })

    it("creates a cart with country", async () => {
      const api = useApi()

      const response = await api.post("/store/carts", {
        country_code: "us",
      })
      expect(response.status).toEqual(200)
      expect(response.data.cart.shipping_address.country_code).toEqual("us")

      const getRes = await api.post(`/store/carts/${response.data.cart.id}`)
      expect(getRes.status).toEqual(200)
    })

    it("creates a cart with context", async () => {
      const api = useApi()
      const response = await api.post("/store/carts", {
        context: {
          test_id: "test",
        },
      })
      expect(response.status).toEqual(200)

      const getRes = await api.post(`/store/carts/${response.data.cart.id}`)
      expect(getRes.status).toEqual(200)

      const cart = getRes.data.cart
      expect(cart.context).toEqual({
        ip: "::ffff:127.0.0.1",
        user_agent: expect.stringContaining("axios/0.21."),
        test_id: "test",
      })
    })
  })

  describe("POST /store/carts/:id/line-items", () => {
    beforeEach(async () => {
      try {
        await cartSeeder(dbConnection)
        await swapSeeder(dbConnection)
      } catch (err) {
        console.log(err)
        throw err
      }
    })

    afterEach(async () => {
      await doAfterEach()
    })

    it("adds line item to cart", async () => {
      const api = useApi()

      // Add standard line item to cart
      const response = await api
        .post(
          "/store/carts/test-cart/line-items",
          {
            variant_id: "test-variant-quantity",
            quantity: 1,
          },
          { withCredentials: true }
        )
        .catch((err) => console.log(err))

      expect(response.data.cart.items).toEqual([
        expect.objectContaining({
          cart_id: "test-cart",
          unit_price: 1000,
          variant_id: "test-variant-quantity",
          quantity: 1,
        }),
      ])
    })

    it("adds line item to cart time limited sale", async () => {
      const api = useApi()

      // Add standard line item to cart
      const response = await api
        .post(
          "/store/carts/test-cart/line-items",
          {
            variant_id: "test-variant-sale",
            quantity: 1,
          },
          { withCredentials: true }
        )
        .catch((err) => console.log(err))

      expect(response.data.cart.items).toEqual([
        expect.objectContaining({
          cart_id: "test-cart",
          unit_price: 800,
          variant_id: "test-variant-sale",
          quantity: 1,
        }),
      ])
    })

    it("adds line item with quantity to cart with quantity discount", async () => {
      const api = useApi()

      // Add standard line item to cart
      const response = await api
        .post(
          "/store/carts/test-cart/line-items",
          {
            variant_id: "test-variant-quantity",
            quantity: 90,
          },
          { withCredentials: true }
        )
        .catch((err) => console.log(err))

      expect(response.data.cart.items).toEqual([
        expect.objectContaining({
          cart_id: "test-cart",
          unit_price: 800,
          variant_id: "test-variant-quantity",
          quantity: 90,
        }),
      ])
    })

    it("adds line item with quantity to cart with quantity discount no ceiling", async () => {
      const api = useApi()

      // Add standard line item to cart
      const response = await api
        .post(
          "/store/carts/test-cart/line-items",
          {
            variant_id: "test-variant-quantity",
            quantity: 900,
          },
          { withCredentials: true }
        )
        .catch((err) => console.log(err))

      expect(response.data.cart.items).toEqual([
        expect.objectContaining({
          cart_id: "test-cart",
          unit_price: 700,
          variant_id: "test-variant-quantity",
          quantity: 900,
        }),
      ])
    })
  })

  describe("POST /store/carts/:id", () => {
    beforeEach(async () => {
      try {
        await cartSeeder(dbConnection)
        await swapSeeder(dbConnection)
      } catch (err) {
        console.log(err)
        throw err
      }
    })

    afterEach(async () => {
      await doAfterEach()
    })

    // We were experiencing some issues when having created a cart in a region
    // containing multiple countries. At this point, the cart does not have a shipping
    // address. Therefore, on subsequent requests to update the cart, the server
    // would throw a 500 due to missing shipping address id on insertion.
    it("updates a cart, that does not have a shipping address", async () => {
      const api = useApi()

      const response = await api.post("/store/carts", {
        region_id: "test-region-multiple",
      })

      const getRes = await api.post(`/store/carts/${response.data.cart.id}`, {
        region_id: "test-region",
      })

      expect(getRes.status).toEqual(200)
    })

    it("fails on apply discount if limit has been reached", async () => {
      expect.assertions(2)
      const api = useApi()

      await api
        .post("/store/carts/test-cart", {
          discounts: [{ code: "SPENT" }],
        })
        .catch((error) => {
          expect(error.response.status).toEqual(400)
          expect(error.response.data.message).toEqual(
            "Discount has been used maximum allowed times"
          )
        })
    })

    it("successfully passes customer conditions with `in` operator and applies discount", async () => {
      const api = useApi()

      await simpleCustomerFactory(dbConnection, {
        id: "cus_1234",
        email: "oli@medusajs.com",
        groups: [
          {
            id: "customer-group-1",
            name: "VIP Customer",
          },
        ],
      })

      await simpleCustomerGroupFactory(dbConnection, {
        id: "customer-group-2",
        name: "Loyal",
      })

      await simpleCartFactory(
        dbConnection,
        {
          id: "test-customer-discount",
          region: {
            id: "test-region",
            name: "Test region",
            tax_rate: 12,
          },
          customer: "cus_1234",
          line_items: [
            {
              variant_id: "test-variant",
              unit_price: 100,
            },
          ],
        },
        100
      )

      await simpleDiscountFactory(dbConnection, {
        id: "test-discount",
        code: "TEST",
        regions: ["test-region"],
        rule: {
          type: "percentage",
          value: "10",
          allocation: "total",
          conditions: [
            {
              type: "customer_groups",
              operator: "in",
              customer_groups: ["customer-group-1", "customer-group-2"],
            },
          ],
        },
      })

      const response = await api.post("/store/carts/test-customer-discount", {
        discounts: [{ code: "TEST" }],
      })

      const cartRes = response.data.cart
      expect(cartRes.discounts).toEqual(
        expect.arrayContaining([
          expect.objectContaining({
            code: "TEST",
          }),
        ])
      )
      expect(response.status).toEqual(200)
    })

    it("successfully passes customer conditions with `not_in` operator and applies discount", async () => {
      const api = useApi()

      await simpleCustomerFactory(dbConnection, {
        id: "cus_1234",
        email: "oli@medusajs.com",
        groups: [
          {
            id: "customer-group-2",
            name: "VIP Customer",
          },
        ],
      })

      await simpleCustomerGroupFactory(dbConnection, {
        id: "customer-group-1",
        name: "Customer group 1",
      })

      await simpleCustomerGroupFactory(dbConnection, {
        id: "customer-group-3",
        name: "Customer group 3",
      })

      await simpleCartFactory(
        dbConnection,
        {
          id: "test-customer-discount",
          region: {
            id: "test-region",
            name: "Test region",
            tax_rate: 12,
          },
          customer: "cus_1234",
          line_items: [
            {
              variant_id: "test-variant",
              unit_price: 100,
            },
          ],
        },
        100
      )

      await simpleDiscountFactory(dbConnection, {
        id: "test-discount",
        code: "TEST",
        regions: ["test-region"],
        rule: {
          type: "percentage",
          value: "10",
          allocation: "total",
          conditions: [
            {
              type: "customer_groups",
              operator: "not_in",
              customer_groups: ["customer-group-1", "customer-group-3"],
            },
          ],
        },
      })

      const response = await api.post("/store/carts/test-customer-discount", {
        discounts: [{ code: "TEST" }],
      })

      const cartRes = response.data.cart
      expect(cartRes.discounts).toEqual(
        expect.arrayContaining([
          expect.objectContaining({
            code: "TEST",
          }),
        ])
      )
      expect(response.status).toEqual(200)
    })

    it("successfully applies discount in case no conditions is defined for group", async () => {
      const api = useApi()

      await simpleCustomerFactory(dbConnection, {
        id: "cus_1234",
        email: "oli@medusajs.com",
        groups: [
          {
            id: "customer-group-1",
            name: "VIP Customer",
          },
        ],
      })

      await simpleCartFactory(
        dbConnection,
        {
          id: "test-customer-discount",
          region: {
            id: "test-region",
            name: "Test region",
            tax_rate: 12,
          },
          customer: "cus_1234",
          line_items: [
            {
              variant_id: "test-variant",
              unit_price: 100,
            },
          ],
        },
        100
      )

      await simpleDiscountFactory(dbConnection, {
        id: "test-discount",
        code: "TEST",
        regions: ["test-region"],
        rule: {
          type: "percentage",
          value: "10",
          allocation: "total",
        },
      })

      const response = await api.post("/store/carts/test-customer-discount", {
        discounts: [{ code: "TEST" }],
      })

      const cartRes = response.data.cart
      expect(cartRes.discounts).toEqual(
        expect.arrayContaining([
          expect.objectContaining({
            code: "TEST",
          }),
        ])
      )
      expect(response.status).toEqual(200)
    })

    it("fails to apply discount if customer group is part of `not_in` conditions", async () => {
      const api = useApi()

      await simpleCustomerFactory(dbConnection, {
        id: "cus_1234",
        email: "oli@medusajs.com",
        groups: [
          {
            id: "customer-group-1",
            name: "VIP Customer",
          },
        ],
      })

      await simpleCartFactory(
        dbConnection,
        {
          id: "test-customer-discount",
          region: {
            id: "test-region",
            name: "Test region",
            tax_rate: 12,
          },
          customer: "cus_1234",
          line_items: [
            {
              variant_id: "test-variant",
              unit_price: 100,
            },
          ],
        },
        100
      )

      await simpleDiscountFactory(dbConnection, {
        id: "test-discount",
        code: "TEST",
        regions: ["test-region"],
        rule: {
          type: "percentage",
          value: "10",
          allocation: "total",
          conditions: [
            {
              type: "customer_groups",
              operator: "not_in",
              customer_groups: ["customer-group-1"],
            },
          ],
        },
      })

      try {
        await api.post("/store/carts/test-customer-discount", {
          discounts: [{ code: "TEST" }],
        })
      } catch (error) {
        expect(error.response.status).toEqual(400)
        expect(error.response.data.message).toEqual(
          "Discount is not valid for customer"
        )
      }
    })

    it("fails to apply discount if customer group is not part of `in` conditions", async () => {
      const api = useApi()

      await simpleCustomerFactory(dbConnection, {
        id: "cus_1234",
        email: "oli@medusajs.com",
        groups: [
          {
            id: "customer-group-2",
            name: "VIP Customer",
          },
        ],
      })

      await simpleCustomerGroupFactory(dbConnection, {
        id: "customer-group-1",
        name: "Customer group 1",
      })

      await simpleCartFactory(
        dbConnection,
        {
          id: "test-customer-discount",
          region: {
            id: "test-region",
            name: "Test region",
            tax_rate: 12,
          },
          customer: "cus_1234",
          line_items: [
            {
              variant_id: "test-variant",
              unit_price: 100,
            },
          ],
        },
        100
      )

      await simpleDiscountFactory(dbConnection, {
        id: "test-discount",
        code: "TEST",
        regions: ["test-region"],
        rule: {
          type: "percentage",
          value: "10",
          allocation: "total",
          conditions: [
            {
              type: "customer_groups",
              operator: "in",
              customer_groups: ["customer-group-1"],
            },
          ],
        },
      })

      try {
        await api.post("/store/carts/test-customer-discount", {
          discounts: [{ code: "TEST" }],
        })
      } catch (error) {
        expect(error.response.status).toEqual(400)
        expect(error.response.data.message).toEqual(
          "Discount is not valid for customer"
        )
      }
    })

    it("fails to apply expired discount", async () => {
      expect.assertions(2)
      const api = useApi()

      try {
        await api.post("/store/carts/test-cart", {
          discounts: [{ code: "EXP_DISC" }],
        })
      } catch (error) {
        expect(error.response.status).toEqual(400)
        expect(error.response.data.message).toEqual("Discount is expired")
      }
    })

    it("fails on discount before start day", async () => {
      expect.assertions(2)
      const api = useApi()

      try {
        await api.post("/store/carts/test-cart", {
          discounts: [{ code: "PREM_DISC" }],
        })
      } catch (error) {
        expect(error.response.status).toEqual(400)
        expect(error.response.data.message).toEqual("Discount is not valid yet")
      }
    })

    it("fails on apply invalid dynamic discount", async () => {
      const api = useApi()

      try {
        await api.post("/store/carts/test-cart", {
          discounts: [{ code: "INV_DYN_DISC" }],
        })
      } catch (error) {
        expect(error.response.status).toEqual(400)
        expect(error.response.data.message).toEqual("Discount is expired")
      }
    })

    it("Applies dynamic discount to cart correctly", async () => {
      const api = useApi()

      const cart = await api.post(
        "/store/carts/test-cart",
        {
          discounts: [{ code: "DYN_DISC" }],
        },
        { withCredentials: true }
      )

      expect(cart.data.cart.shipping_total).toBe(1000)
      expect(cart.status).toEqual(200)
    })

    it("updates cart customer id", async () => {
      const api = useApi()

      const response = await api.post("/store/carts/test-cart", {
        customer_id: "test-customer-2",
      })

      expect(response.status).toEqual(200)
    })

    it("updates prices when cart customer id is updated", async () => {
      const api = useApi()

      const beforeUpdate = await api
        .get(`/store/carts/test-cart-3`)
        .catch((error) => console.log(error))

      expect(beforeUpdate.data.cart.items[0].unit_price).toEqual(8000)

      const response = await api
        .post("/store/carts/test-cart-3", {
          customer_id: "test-customer-2",
        })
        .catch((error) => console.log(error))

      expect(response.status).toEqual(200)
      expect(response.data.cart.items[0].unit_price).toEqual(500)
    })

    it("updates prices when cart region id is updated", async () => {
      const api = useApi()

      const beforeUpdate = await api
        .get(`/store/carts/test-cart-3`)
        .catch((error) => console.log(error))

      expect(beforeUpdate.data.cart.items[0].unit_price).toEqual(8000)
      expect(beforeUpdate.data.cart.region_id).toEqual("test-region")

      const response = await api
        .post("/store/carts/test-cart-3", {
          region_id: "test-region-multiple",
        })
        .catch((error) => console.log(error))

      expect(response.status).toEqual(200)
      expect(response.data.cart.region_id).toEqual("test-region-multiple")
      expect(response.data.cart.items[0].unit_price).toEqual(700)
    })

    it("updates address using string id", async () => {
      const api = useApi()

      const response = await api.post("/store/carts/test-cart", {
        billing_address: "test-general-address",
        shipping_address: "test-general-address",
      })

      expect(response.data.cart.shipping_address_id).toEqual(
        "test-general-address"
      )
      expect(response.data.cart.billing_address_id).toEqual(
        "test-general-address"
      )
      expect(response.status).toEqual(200)
    })

    it("updates address", async () => {
      const api = useApi()

      const response = await api.post("/store/carts/test-cart", {
        shipping_address: {
          first_name: "clark",
          last_name: "kent",
          address_1: "5th avenue",
          city: "nyc",
          country_code: "us",
          postal_code: "something",
        },
      })

      expect(response.data.cart.shipping_address.first_name).toEqual("clark")
      expect(response.status).toEqual(200)
    })

    it("adds free shipping to cart then removes it again", async () => {
      const api = useApi()

      let cart = await api.post(
        "/store/carts/test-cart",
        {
          discounts: [{ code: "FREE_SHIPPING" }, { code: "CREATED" }],
        },
        { withCredentials: true }
      )

      expect(cart.data.cart.shipping_total).toBe(0)
      expect(cart.status).toEqual(200)

      cart = await api.post(
        "/store/carts/test-cart",
        {
          discounts: [{ code: "CREATED" }],
        },
        { withCredentials: true }
      )

      expect(cart.data.cart.shipping_total).toBe(1000)
      expect(cart.status).toEqual(200)
    })

    it("complete cart with giftcard total 0", async () => {
      const manager = dbConnection.manager
      await manager.insert(GiftCard, {
        id: "gift_test",
        code: "GC_TEST",
        value: 20000,
        balance: 20000,
        region_id: "test-region",
      })

      const api = useApi()

      await api.post(`/store/carts/test-cart-3`, {
        gift_cards: [{ code: "GC_TEST" }],
      })

      const getRes = await api
        .post(`/store/carts/test-cart-3/complete`)
        .catch((err) => {
          console.log(err.response.data)
        })

      expect(getRes.status).toEqual(200)
      expect(getRes.data.type).toEqual("order")
    })

    it("complete cart with items inventory covered", async () => {
      const api = useApi()
      const getRes = await api.post(`/store/carts/test-cart-2/complete-cart`)

      expect(getRes.status).toEqual(200)

      const variantRes = await api.get("/store/variants/test-variant")
      expect(variantRes.data.variant.inventory_quantity).toEqual(0)
    })

    it("returns early, if cart is already completed", async () => {
      const manager = dbConnection.manager
      const api = useApi()
      await manager.query(
        `UPDATE "cart" SET completed_at=current_timestamp WHERE id = 'test-cart-2'`
      )
      try {
        await api.post(`/store/carts/test-cart-2/complete-cart`)
      } catch (error) {
        expect(error.response.data).toMatchSnapshot({
          type: "not_allowed",
          message: "Cart has already been completed",
          code: "cart_incompatible_state",
        })
        expect(error.response.status).toEqual(409)
      }
    })

    it("fails to complete cart with items inventory not/partially covered", async () => {
      const manager = dbConnection.manager

      const li = manager.create(LineItem, {
        id: "test-item",
        title: "Line Item",
        description: "Line Item Desc",
        thumbnail: "https://test.js/1234",
        unit_price: 8000,
        quantity: 99,
        variant_id: "test-variant-2",
        cart_id: "test-cart-2",
      })
      await manager.save(li)

      const api = useApi()

      try {
        await api.post(`/store/carts/test-cart-2/complete-cart`)
      } catch (e) {
        expect(e.response.data).toMatchSnapshot({
          code: "insufficient_inventory",
        })
        expect(e.response.status).toBe(409)
      }

      // check to see if payment has been cancelled and cart is not completed
      const res = await api.get(`/store/carts/test-cart-2`)
      expect(res.data.cart.payment.canceled_at).not.toBe(null)
      expect(res.data.cart.completed_at).toBe(null)
    })

    it("fails to complete swap cart with items inventory not/partially covered", async () => {
      const manager = dbConnection.manager

      const li = manager.create(LineItem, {
        id: "test-item",
        title: "Line Item",
        description: "Line Item Desc",
        thumbnail: "https://test.js/1234",
        unit_price: 8000,
        quantity: 99,
        variant_id: "test-variant-2",
        cart_id: "swap-cart",
      })
      await manager.save(li)

      await manager.query(
        "UPDATE swap SET cart_id='swap-cart' where id='test-swap'"
      )

      const api = useApi()

      try {
        await api.post(`/store/carts/swap-cart/complete-cart`)
      } catch (e) {
        expect(e.response.data).toMatchSnapshot({
          code: "insufficient_inventory",
        })
        expect(e.response.status).toBe(409)
      }

      // check to see if payment has been cancelled and cart is not completed
      const res = await api.get(`/store/carts/swap-cart`)
      expect(res.data.cart.payment_authorized_at).toBe(null)
      expect(res.data.cart.payment.canceled_at).not.toBe(null)
    })

    it("successfully completes swap cart with items inventory not/partially covered due to backorder flag", async () => {
      const manager = dbConnection.manager

      const li = manager.create(LineItem, {
        id: "test-item",
        title: "Line Item",
        description: "Line Item Desc",
        thumbnail: "https://test.js/1234",
        unit_price: 8000,
        quantity: 99,
        variant_id: "test-variant-2",
        cart_id: "swap-cart",
      })
      await manager.save(li)
      await manager.query(
        "UPDATE swap SET cart_id='swap-cart' where id='test-swap'"
      )
      await manager.query(
        "UPDATE swap SET allow_backorder=true where id='test-swap'"
      )
      await manager.query("DELETE FROM payment where swap_id='test-swap'")

      const api = useApi()

      try {
        await api.post(`/store/carts/swap-cart/complete-cart`)
      } catch (error) {
        console.log(error)
      }

      // check to see if payment is authorized and cart is completed
      const res = await api.get(`/store/carts/swap-cart`)
      expect(res.data.cart.payment_authorized_at).not.toBe(null)
      expect(res.data.cart.completed_at).not.toBe(null)
    })
  })

  describe("POST /store/carts/:id/shipping-methods", () => {
    beforeEach(async () => {
      try {
        await cartSeeder(dbConnection)
        const manager = dbConnection.manager

        const _cart = await manager.create(Cart, {
          id: "test-cart-with-cso",
          customer_id: "some-customer",
          email: "some-customer@email.com",
          shipping_address: {
            id: "test-shipping-address",
            first_name: "lebron",
            country_code: "us",
          },
          region_id: "test-region",
          currency_code: "usd",
          type: "swap",
        })

        const cartWithCustomSo = await manager.save(_cart)

        await manager.insert(CustomShippingOption, {
          id: "another-cso-test",
          cart_id: "test-cart-with-cso",
          shipping_option_id: "test-option",
          price: 5,
        })
      } catch (err) {
        console.log(err)
      }
    })

    afterEach(async () => {
      await doAfterEach()
    })

    it("adds a normal shipping method to cart", async () => {
      const api = useApi()

      const cartWithShippingMethod = await api.post(
        "/store/carts/test-cart/shipping-methods",
        {
          option_id: "test-option",
        },
        { withCredentials: true }
      )

      expect(cartWithShippingMethod.data.cart.shipping_methods).toContainEqual(
        expect.objectContaining({ shipping_option_id: "test-option" })
      )
      expect(cartWithShippingMethod.status).toEqual(200)
    })

    it("given a cart with custom options and a shipping option already belonging to said cart, then it should add a shipping method based on the given custom shipping option", async () => {
      const shippingOptionId = "test-option"

      const api = useApi()

      const cartWithCustomShippingMethod = await api
        .post(
          "/store/carts/test-cart-with-cso/shipping-methods",
          {
            option_id: shippingOptionId,
          },
          { withCredentials: true }
        )
        .catch((err) => err.response)

      expect(
        cartWithCustomShippingMethod.data.cart.shipping_methods
      ).toContainEqual(
        expect.objectContaining({
          shipping_option_id: shippingOptionId,
          price: 5,
        })
      )
      expect(cartWithCustomShippingMethod.status).toEqual(200)
    })

    it("given a cart with custom options and an option id not corresponding to any custom shipping option, then it should throw an invalid error", async () => {
      const api = useApi()

      try {
        await api.post(
          "/store/carts/test-cart-with-cso/shipping-methods",
          {
            option_id: "orphan-so",
          },
          { withCredentials: true }
        )
      } catch (err) {
        expect(err.response.status).toEqual(400)
        expect(err.response.data.message).toEqual("Wrong shipping option")
      }
    })

    it("adds a giftcard to cart, but ensures discount only applied to discountable items", async () => {
      const api = useApi()

      // Add standard line item to cart
      await api.post(
        "/store/carts/test-cart/line-items",
        {
          variant_id: "test-variant",
          quantity: 1,
        },
        { withCredentials: true }
      )

      // Add gift card to cart
      await api.post(
        "/store/carts/test-cart/line-items",
        {
          variant_id: "giftcard-denom",
          quantity: 1,
        },
        { withCredentials: true }
      )

      // Add a 10% discount to the cart
      const cartWithGiftcard = await api
        .post(
          "/store/carts/test-cart",
          {
            discounts: [{ code: "10PERCENT" }],
          },
          { withCredentials: true }
        )
        .catch((err) => console.log(err))

      // Ensure that the discount is only applied to the standard item
      expect(cartWithGiftcard.data.cart.total).toBe(1900) // 1000 (giftcard) + 900 (standard item with 10% discount)
      expect(cartWithGiftcard.data.cart.discount_total).toBe(100)
      expect(cartWithGiftcard.status).toEqual(200)
    })

    it("adds no more than 1 shipping method per shipping profile", async () => {
      const api = useApi()
      const addShippingMethod = async (option_id) => {
        return await api.post(
          "/store/carts/test-cart/shipping-methods",
          {
            option_id,
          },
          { withCredentials: true }
        )
      }

      await addShippingMethod("test-option")
      const cartWithAnotherShippingMethod = await addShippingMethod(
        "test-option-2"
      )

      expect(
        cartWithAnotherShippingMethod.data.cart.shipping_methods.length
      ).toEqual(1)
      expect(
        cartWithAnotherShippingMethod.data.cart.shipping_methods
      ).toContainEqual(
        expect.objectContaining({
          shipping_option_id: "test-option-2",
          price: 500,
        })
      )
      expect(cartWithAnotherShippingMethod.status).toEqual(200)
    })
  })

  describe("DELETE /store/carts/:id/discounts/:code", () => {
    beforeEach(async () => {
      try {
        await cartSeeder(dbConnection)
        await dbConnection.manager.query(
          `INSERT INTO "cart_discounts" (cart_id, discount_id) VALUES ('test-cart', 'free-shipping')`
        )
      } catch (err) {
        console.log(err)
        throw err
      }
    })

    afterEach(async () => {
      await doAfterEach()
    })

    it("removes free shipping and updates shipping total", async () => {
      const api = useApi()

      const cartWithFreeShipping = await api.post(
        "/store/carts/test-cart",
        {
          discounts: [{ code: "FREE_SHIPPING" }],
        },
        { withCredentials: true }
      )

      expect(cartWithFreeShipping.data.cart.shipping_total).toBe(0)
      expect(cartWithFreeShipping.status).toEqual(200)

      const response = await api.delete(
        "/store/carts/test-cart/discounts/FREE_SHIPPING"
      )

      expect(response.data.cart.shipping_total).toBe(1000)
      expect(response.status).toEqual(200)
    })
  })

  describe("get-cart with session customer", () => {
    beforeEach(async () => {
      try {
        await cartSeeder(dbConnection)
      } catch (err) {
        console.log(err)
        throw err
      }
    })

    afterEach(async () => {
      await doAfterEach()
    })

    it("updates empty cart.customer_id on cart retrieval", async () => {
      const api = useApi()

      const customer = await api.post(
        "/store/customers",
        {
          email: "oli@test.dk",
          password: "olitest",
          first_name: "oli",
          last_name: "oli",
        },
        { withCredentials: true }
      )

      const cookie = customer.headers["set-cookie"][0]

      const cart = await api.post("/store/carts", {}, { withCredentials: true })

      const response = await api.get(`/store/carts/${cart.data.cart.id}`, {
        headers: {
          cookie,
        },
        withCredentials: true,
      })

      expect(response.data.cart.customer_id).toEqual(customer.data.customer.id)
      expect(response.status).toEqual(200)
    })

    it("updates cart.customer_id on cart retrieval if cart.customer_id differ from session customer", async () => {
      const api = useApi()

      const customer = await api.post(
        "/store/customers",
        {
          email: "oli@test.dk",
          password: "olitest",
          first_name: "oli",
          last_name: "oli",
        },
        { withCredentials: true }
      )

      const cookie = customer.headers["set-cookie"][0]

      const cart = await api.post("/store/carts")

      const updatedCart = await api.post(`/store/carts/${cart.data.cart.id}`, {
        customer_id: "test-customer",
      })

      const response = await api.get(
        `/store/carts/${updatedCart.data.cart.id}`,
        {
          headers: {
            cookie,
          },
        }
      )

      expect(response.data.cart.customer_id).toEqual(customer.data.customer.id)
      expect(response.status).toEqual(200)
    })
  })

  describe("shipping address + region updates", () => {
    beforeEach(async () => {
      try {
        await cartSeeder(dbConnection)
      } catch (err) {
        console.log(err)
        throw err
      }
    })

    afterEach(async () => {
      await doAfterEach()
    })

    it("updates region only - single to multipe countries", async () => {
      const api = useApi()

      const { data, status } = await api
        .post(`/store/carts/test-cart`, {
          region_id: `test-region-multiple`,
        })
        .catch((err) => {
          console.log(err)
          throw err
        })

      expect(status).toEqual(200)
      expect(data.cart.region_id).toEqual("test-region-multiple")
      expect(data.cart.shipping_address).toMatchSnapshot({
        id: expect.any(String),
        country_code: null,
        created_at: expect.any(String),
        updated_at: expect.any(String),
      })
    })

    it("updates region only - single to multipe countries", async () => {
      const api = useApi()

      const { data, status } = await api
        .post(`/store/carts/test-cart`, {
          shipping_address: null,
        })
        .catch((err) => {
          console.log(err)
          throw err
        })

      expect(status).toEqual(200)
      expect(data.cart.shipping_address).toEqual(null)
    })

    // it("updates cart.customer_id on cart retrieval if cart.customer_id differ from session customer", async () => {})
  })
})<|MERGE_RESOLUTION|>--- conflicted
+++ resolved
@@ -5,13 +5,8 @@
   GiftCard,
   Cart,
   CustomShippingOption,
-<<<<<<< HEAD
-  CustomerGroup,
-  Customer,
-=======
   PriceList,
   MoneyAmount,
->>>>>>> b7f69965
 } = require("@medusajs/medusa")
 
 const setupServer = require("../../../helpers/setup-server")
